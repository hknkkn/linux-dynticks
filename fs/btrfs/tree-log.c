/*
 * Copyright (C) 2008 Oracle.  All rights reserved.
 *
 * This program is free software; you can redistribute it and/or
 * modify it under the terms of the GNU General Public
 * License v2 as published by the Free Software Foundation.
 *
 * This program is distributed in the hope that it will be useful,
 * but WITHOUT ANY WARRANTY; without even the implied warranty of
 * MERCHANTABILITY or FITNESS FOR A PARTICULAR PURPOSE.  See the GNU
 * General Public License for more details.
 *
 * You should have received a copy of the GNU General Public
 * License along with this program; if not, write to the
 * Free Software Foundation, Inc., 59 Temple Place - Suite 330,
 * Boston, MA 021110-1307, USA.
 */

#include <linux/sched.h>
#include <linux/slab.h>
#include "ctree.h"
#include "transaction.h"
#include "disk-io.h"
#include "locking.h"
#include "print-tree.h"
#include "compat.h"
#include "tree-log.h"

/* magic values for the inode_only field in btrfs_log_inode:
 *
 * LOG_INODE_ALL means to log everything
 * LOG_INODE_EXISTS means to log just enough to recreate the inode
 * during log replay
 */
#define LOG_INODE_ALL 0
#define LOG_INODE_EXISTS 1

/*
 * directory trouble cases
 *
 * 1) on rename or unlink, if the inode being unlinked isn't in the fsync
 * log, we must force a full commit before doing an fsync of the directory
 * where the unlink was done.
 * ---> record transid of last unlink/rename per directory
 *
 * mkdir foo/some_dir
 * normal commit
 * rename foo/some_dir foo2/some_dir
 * mkdir foo/some_dir
 * fsync foo/some_dir/some_file
 *
 * The fsync above will unlink the original some_dir without recording
 * it in its new location (foo2).  After a crash, some_dir will be gone
 * unless the fsync of some_file forces a full commit
 *
 * 2) we must log any new names for any file or dir that is in the fsync
 * log. ---> check inode while renaming/linking.
 *
 * 2a) we must log any new names for any file or dir during rename
 * when the directory they are being removed from was logged.
 * ---> check inode and old parent dir during rename
 *
 *  2a is actually the more important variant.  With the extra logging
 *  a crash might unlink the old name without recreating the new one
 *
 * 3) after a crash, we must go through any directories with a link count
 * of zero and redo the rm -rf
 *
 * mkdir f1/foo
 * normal commit
 * rm -rf f1/foo
 * fsync(f1)
 *
 * The directory f1 was fully removed from the FS, but fsync was never
 * called on f1, only its parent dir.  After a crash the rm -rf must
 * be replayed.  This must be able to recurse down the entire
 * directory tree.  The inode link count fixup code takes care of the
 * ugly details.
 */

/*
 * stages for the tree walking.  The first
 * stage (0) is to only pin down the blocks we find
 * the second stage (1) is to make sure that all the inodes
 * we find in the log are created in the subvolume.
 *
 * The last stage is to deal with directories and links and extents
 * and all the other fun semantics
 */
#define LOG_WALK_PIN_ONLY 0
#define LOG_WALK_REPLAY_INODES 1
#define LOG_WALK_REPLAY_ALL 2

static int btrfs_log_inode(struct btrfs_trans_handle *trans,
			     struct btrfs_root *root, struct inode *inode,
			     int inode_only);
static int link_to_fixup_dir(struct btrfs_trans_handle *trans,
			     struct btrfs_root *root,
			     struct btrfs_path *path, u64 objectid);
static noinline int replay_dir_deletes(struct btrfs_trans_handle *trans,
				       struct btrfs_root *root,
				       struct btrfs_root *log,
				       struct btrfs_path *path,
				       u64 dirid, int del_all);

/*
 * tree logging is a special write ahead log used to make sure that
 * fsyncs and O_SYNCs can happen without doing full tree commits.
 *
 * Full tree commits are expensive because they require commonly
 * modified blocks to be recowed, creating many dirty pages in the
 * extent tree an 4x-6x higher write load than ext3.
 *
 * Instead of doing a tree commit on every fsync, we use the
 * key ranges and transaction ids to find items for a given file or directory
 * that have changed in this transaction.  Those items are copied into
 * a special tree (one per subvolume root), that tree is written to disk
 * and then the fsync is considered complete.
 *
 * After a crash, items are copied out of the log-tree back into the
 * subvolume tree.  Any file data extents found are recorded in the extent
 * allocation tree, and the log-tree freed.
 *
 * The log tree is read three times, once to pin down all the extents it is
 * using in ram and once, once to create all the inodes logged in the tree
 * and once to do all the other items.
 */

/*
 * start a sub transaction and setup the log tree
 * this increments the log tree writer count to make the people
 * syncing the tree wait for us to finish
 */
static int start_log_trans(struct btrfs_trans_handle *trans,
			   struct btrfs_root *root)
{
	int ret;
	int err = 0;

	mutex_lock(&root->log_mutex);
	if (root->log_root) {
		if (!root->log_start_pid) {
			root->log_start_pid = current->pid;
			root->log_multiple_pids = false;
		} else if (root->log_start_pid != current->pid) {
			root->log_multiple_pids = true;
		}

		root->log_batch++;
		atomic_inc(&root->log_writers);
		mutex_unlock(&root->log_mutex);
		return 0;
	}
	root->log_multiple_pids = false;
	root->log_start_pid = current->pid;
	mutex_lock(&root->fs_info->tree_log_mutex);
	if (!root->fs_info->log_root_tree) {
		ret = btrfs_init_log_root_tree(trans, root->fs_info);
		if (ret)
			err = ret;
	}
	if (err == 0 && !root->log_root) {
		ret = btrfs_add_log_tree(trans, root);
		if (ret)
			err = ret;
	}
	mutex_unlock(&root->fs_info->tree_log_mutex);
	root->log_batch++;
	atomic_inc(&root->log_writers);
	mutex_unlock(&root->log_mutex);
	return err;
}

/*
 * returns 0 if there was a log transaction running and we were able
 * to join, or returns -ENOENT if there were not transactions
 * in progress
 */
static int join_running_log_trans(struct btrfs_root *root)
{
	int ret = -ENOENT;

	smp_mb();
	if (!root->log_root)
		return -ENOENT;

	mutex_lock(&root->log_mutex);
	if (root->log_root) {
		ret = 0;
		atomic_inc(&root->log_writers);
	}
	mutex_unlock(&root->log_mutex);
	return ret;
}

/*
 * This either makes the current running log transaction wait
 * until you call btrfs_end_log_trans() or it makes any future
 * log transactions wait until you call btrfs_end_log_trans()
 */
int btrfs_pin_log_trans(struct btrfs_root *root)
{
	int ret = -ENOENT;

	mutex_lock(&root->log_mutex);
	atomic_inc(&root->log_writers);
	mutex_unlock(&root->log_mutex);
	return ret;
}

/*
 * indicate we're done making changes to the log tree
 * and wake up anyone waiting to do a sync
 */
int btrfs_end_log_trans(struct btrfs_root *root)
{
	if (atomic_dec_and_test(&root->log_writers)) {
		smp_mb();
		if (waitqueue_active(&root->log_writer_wait))
			wake_up(&root->log_writer_wait);
	}
	return 0;
}


/*
 * the walk control struct is used to pass state down the chain when
 * processing the log tree.  The stage field tells us which part
 * of the log tree processing we are currently doing.  The others
 * are state fields used for that specific part
 */
struct walk_control {
	/* should we free the extent on disk when done?  This is used
	 * at transaction commit time while freeing a log tree
	 */
	int free;

	/* should we write out the extent buffer?  This is used
	 * while flushing the log tree to disk during a sync
	 */
	int write;

	/* should we wait for the extent buffer io to finish?  Also used
	 * while flushing the log tree to disk for a sync
	 */
	int wait;

	/* pin only walk, we record which extents on disk belong to the
	 * log trees
	 */
	int pin;

	/* what stage of the replay code we're currently in */
	int stage;

	/* the root we are currently replaying */
	struct btrfs_root *replay_dest;

	/* the trans handle for the current replay */
	struct btrfs_trans_handle *trans;

	/* the function that gets used to process blocks we find in the
	 * tree.  Note the extent_buffer might not be up to date when it is
	 * passed in, and it must be checked or read if you need the data
	 * inside it
	 */
	int (*process_func)(struct btrfs_root *log, struct extent_buffer *eb,
			    struct walk_control *wc, u64 gen);
};

/*
 * process_func used to pin down extents, write them or wait on them
 */
static int process_one_buffer(struct btrfs_root *log,
			      struct extent_buffer *eb,
			      struct walk_control *wc, u64 gen)
{
	if (wc->pin)
		btrfs_pin_extent(log->fs_info->extent_root,
				 eb->start, eb->len, 0);

	if (btrfs_buffer_uptodate(eb, gen)) {
		if (wc->write)
			btrfs_write_tree_block(eb);
		if (wc->wait)
			btrfs_wait_tree_block_writeback(eb);
	}
	return 0;
}

/*
 * Item overwrite used by replay and tree logging.  eb, slot and key all refer
 * to the src data we are copying out.
 *
 * root is the tree we are copying into, and path is a scratch
 * path for use in this function (it should be released on entry and
 * will be released on exit).
 *
 * If the key is already in the destination tree the existing item is
 * overwritten.  If the existing item isn't big enough, it is extended.
 * If it is too large, it is truncated.
 *
 * If the key isn't in the destination yet, a new item is inserted.
 */
static noinline int overwrite_item(struct btrfs_trans_handle *trans,
				   struct btrfs_root *root,
				   struct btrfs_path *path,
				   struct extent_buffer *eb, int slot,
				   struct btrfs_key *key)
{
	int ret;
	u32 item_size;
	u64 saved_i_size = 0;
	int save_old_i_size = 0;
	unsigned long src_ptr;
	unsigned long dst_ptr;
	int overwrite_root = 0;

	if (root->root_key.objectid != BTRFS_TREE_LOG_OBJECTID)
		overwrite_root = 1;

	item_size = btrfs_item_size_nr(eb, slot);
	src_ptr = btrfs_item_ptr_offset(eb, slot);

	/* look for the key in the destination tree */
	ret = btrfs_search_slot(NULL, root, key, path, 0, 0);
	if (ret == 0) {
		char *src_copy;
		char *dst_copy;
		u32 dst_size = btrfs_item_size_nr(path->nodes[0],
						  path->slots[0]);
		if (dst_size != item_size)
			goto insert;

		if (item_size == 0) {
			btrfs_release_path(path);
			return 0;
		}
		dst_copy = kmalloc(item_size, GFP_NOFS);
		src_copy = kmalloc(item_size, GFP_NOFS);
		if (!dst_copy || !src_copy) {
			btrfs_release_path(path);
			kfree(dst_copy);
			kfree(src_copy);
			return -ENOMEM;
		}

		read_extent_buffer(eb, src_copy, src_ptr, item_size);

		dst_ptr = btrfs_item_ptr_offset(path->nodes[0], path->slots[0]);
		read_extent_buffer(path->nodes[0], dst_copy, dst_ptr,
				   item_size);
		ret = memcmp(dst_copy, src_copy, item_size);

		kfree(dst_copy);
		kfree(src_copy);
		/*
		 * they have the same contents, just return, this saves
		 * us from cowing blocks in the destination tree and doing
		 * extra writes that may not have been done by a previous
		 * sync
		 */
		if (ret == 0) {
			btrfs_release_path(path);
			return 0;
		}

	}
insert:
	btrfs_release_path(path);
	/* try to insert the key into the destination tree */
	ret = btrfs_insert_empty_item(trans, root, path,
				      key, item_size);

	/* make sure any existing item is the correct size */
	if (ret == -EEXIST) {
		u32 found_size;
		found_size = btrfs_item_size_nr(path->nodes[0],
						path->slots[0]);
		if (found_size > item_size) {
			btrfs_truncate_item(trans, root, path, item_size, 1);
		} else if (found_size < item_size) {
			ret = btrfs_extend_item(trans, root, path,
						item_size - found_size);
		}
	} else if (ret) {
		return ret;
	}
	dst_ptr = btrfs_item_ptr_offset(path->nodes[0],
					path->slots[0]);

	/* don't overwrite an existing inode if the generation number
	 * was logged as zero.  This is done when the tree logging code
	 * is just logging an inode to make sure it exists after recovery.
	 *
	 * Also, don't overwrite i_size on directories during replay.
	 * log replay inserts and removes directory items based on the
	 * state of the tree found in the subvolume, and i_size is modified
	 * as it goes
	 */
	if (key->type == BTRFS_INODE_ITEM_KEY && ret == -EEXIST) {
		struct btrfs_inode_item *src_item;
		struct btrfs_inode_item *dst_item;

		src_item = (struct btrfs_inode_item *)src_ptr;
		dst_item = (struct btrfs_inode_item *)dst_ptr;

		if (btrfs_inode_generation(eb, src_item) == 0)
			goto no_copy;

		if (overwrite_root &&
		    S_ISDIR(btrfs_inode_mode(eb, src_item)) &&
		    S_ISDIR(btrfs_inode_mode(path->nodes[0], dst_item))) {
			save_old_i_size = 1;
			saved_i_size = btrfs_inode_size(path->nodes[0],
							dst_item);
		}
	}

	copy_extent_buffer(path->nodes[0], eb, dst_ptr,
			   src_ptr, item_size);

	if (save_old_i_size) {
		struct btrfs_inode_item *dst_item;
		dst_item = (struct btrfs_inode_item *)dst_ptr;
		btrfs_set_inode_size(path->nodes[0], dst_item, saved_i_size);
	}

	/* make sure the generation is filled in */
	if (key->type == BTRFS_INODE_ITEM_KEY) {
		struct btrfs_inode_item *dst_item;
		dst_item = (struct btrfs_inode_item *)dst_ptr;
		if (btrfs_inode_generation(path->nodes[0], dst_item) == 0) {
			btrfs_set_inode_generation(path->nodes[0], dst_item,
						   trans->transid);
		}
	}
no_copy:
	btrfs_mark_buffer_dirty(path->nodes[0]);
	btrfs_release_path(path);
	return 0;
}

/*
 * simple helper to read an inode off the disk from a given root
 * This can only be called for subvolume roots and not for the log
 */
static noinline struct inode *read_one_inode(struct btrfs_root *root,
					     u64 objectid)
{
	struct btrfs_key key;
	struct inode *inode;

	key.objectid = objectid;
	key.type = BTRFS_INODE_ITEM_KEY;
	key.offset = 0;
	inode = btrfs_iget(root->fs_info->sb, &key, root, NULL);
	if (IS_ERR(inode)) {
		inode = NULL;
	} else if (is_bad_inode(inode)) {
		iput(inode);
		inode = NULL;
	}
	return inode;
}

/* replays a single extent in 'eb' at 'slot' with 'key' into the
 * subvolume 'root'.  path is released on entry and should be released
 * on exit.
 *
 * extents in the log tree have not been allocated out of the extent
 * tree yet.  So, this completes the allocation, taking a reference
 * as required if the extent already exists or creating a new extent
 * if it isn't in the extent allocation tree yet.
 *
 * The extent is inserted into the file, dropping any existing extents
 * from the file that overlap the new one.
 */
static noinline int replay_one_extent(struct btrfs_trans_handle *trans,
				      struct btrfs_root *root,
				      struct btrfs_path *path,
				      struct extent_buffer *eb, int slot,
				      struct btrfs_key *key)
{
	int found_type;
	u64 mask = root->sectorsize - 1;
	u64 extent_end;
	u64 alloc_hint;
	u64 start = key->offset;
	u64 saved_nbytes;
	struct btrfs_file_extent_item *item;
	struct inode *inode = NULL;
	unsigned long size;
	int ret = 0;

	item = btrfs_item_ptr(eb, slot, struct btrfs_file_extent_item);
	found_type = btrfs_file_extent_type(eb, item);

	if (found_type == BTRFS_FILE_EXTENT_REG ||
	    found_type == BTRFS_FILE_EXTENT_PREALLOC)
		extent_end = start + btrfs_file_extent_num_bytes(eb, item);
	else if (found_type == BTRFS_FILE_EXTENT_INLINE) {
		size = btrfs_file_extent_inline_len(eb, item);
		extent_end = (start + size + mask) & ~mask;
	} else {
		ret = 0;
		goto out;
	}

	inode = read_one_inode(root, key->objectid);
	if (!inode) {
		ret = -EIO;
		goto out;
	}

	/*
	 * first check to see if we already have this extent in the
	 * file.  This must be done before the btrfs_drop_extents run
	 * so we don't try to drop this extent.
	 */
	ret = btrfs_lookup_file_extent(trans, root, path, btrfs_ino(inode),
				       start, 0);

	if (ret == 0 &&
	    (found_type == BTRFS_FILE_EXTENT_REG ||
	     found_type == BTRFS_FILE_EXTENT_PREALLOC)) {
		struct btrfs_file_extent_item cmp1;
		struct btrfs_file_extent_item cmp2;
		struct btrfs_file_extent_item *existing;
		struct extent_buffer *leaf;

		leaf = path->nodes[0];
		existing = btrfs_item_ptr(leaf, path->slots[0],
					  struct btrfs_file_extent_item);

		read_extent_buffer(eb, &cmp1, (unsigned long)item,
				   sizeof(cmp1));
		read_extent_buffer(leaf, &cmp2, (unsigned long)existing,
				   sizeof(cmp2));

		/*
		 * we already have a pointer to this exact extent,
		 * we don't have to do anything
		 */
		if (memcmp(&cmp1, &cmp2, sizeof(cmp1)) == 0) {
			btrfs_release_path(path);
			goto out;
		}
	}
	btrfs_release_path(path);

	saved_nbytes = inode_get_bytes(inode);
	/* drop any overlapping extents */
	ret = btrfs_drop_extents(trans, inode, start, extent_end,
				 &alloc_hint, 1);
	BUG_ON(ret);

	if (found_type == BTRFS_FILE_EXTENT_REG ||
	    found_type == BTRFS_FILE_EXTENT_PREALLOC) {
		u64 offset;
		unsigned long dest_offset;
		struct btrfs_key ins;

		ret = btrfs_insert_empty_item(trans, root, path, key,
					      sizeof(*item));
		BUG_ON(ret);
		dest_offset = btrfs_item_ptr_offset(path->nodes[0],
						    path->slots[0]);
		copy_extent_buffer(path->nodes[0], eb, dest_offset,
				(unsigned long)item,  sizeof(*item));

		ins.objectid = btrfs_file_extent_disk_bytenr(eb, item);
		ins.offset = btrfs_file_extent_disk_num_bytes(eb, item);
		ins.type = BTRFS_EXTENT_ITEM_KEY;
		offset = key->offset - btrfs_file_extent_offset(eb, item);

		if (ins.objectid > 0) {
			u64 csum_start;
			u64 csum_end;
			LIST_HEAD(ordered_sums);
			/*
			 * is this extent already allocated in the extent
			 * allocation tree?  If so, just add a reference
			 */
			ret = btrfs_lookup_extent(root, ins.objectid,
						ins.offset);
			if (ret == 0) {
				ret = btrfs_inc_extent_ref(trans, root,
						ins.objectid, ins.offset,
						0, root->root_key.objectid,
						key->objectid, offset);
				BUG_ON(ret);
			} else {
				/*
				 * insert the extent pointer in the extent
				 * allocation tree
				 */
				ret = btrfs_alloc_logged_file_extent(trans,
						root, root->root_key.objectid,
						key->objectid, offset, &ins);
				BUG_ON(ret);
			}
			btrfs_release_path(path);

			if (btrfs_file_extent_compression(eb, item)) {
				csum_start = ins.objectid;
				csum_end = csum_start + ins.offset;
			} else {
				csum_start = ins.objectid +
					btrfs_file_extent_offset(eb, item);
				csum_end = csum_start +
					btrfs_file_extent_num_bytes(eb, item);
			}

			ret = btrfs_lookup_csums_range(root->log_root,
						csum_start, csum_end - 1,
						&ordered_sums, 0);
			BUG_ON(ret);
			while (!list_empty(&ordered_sums)) {
				struct btrfs_ordered_sum *sums;
				sums = list_entry(ordered_sums.next,
						struct btrfs_ordered_sum,
						list);
				ret = btrfs_csum_file_blocks(trans,
						root->fs_info->csum_root,
						sums);
				BUG_ON(ret);
				list_del(&sums->list);
				kfree(sums);
			}
		} else {
			btrfs_release_path(path);
		}
	} else if (found_type == BTRFS_FILE_EXTENT_INLINE) {
		/* inline extents are easy, we just overwrite them */
		ret = overwrite_item(trans, root, path, eb, slot, key);
		BUG_ON(ret);
	}

	inode_set_bytes(inode, saved_nbytes);
	btrfs_update_inode(trans, root, inode);
out:
	if (inode)
		iput(inode);
	return ret;
}

/*
 * when cleaning up conflicts between the directory names in the
 * subvolume, directory names in the log and directory names in the
 * inode back references, we may have to unlink inodes from directories.
 *
 * This is a helper function to do the unlink of a specific directory
 * item
 */
static noinline int drop_one_dir_item(struct btrfs_trans_handle *trans,
				      struct btrfs_root *root,
				      struct btrfs_path *path,
				      struct inode *dir,
				      struct btrfs_dir_item *di)
{
	struct inode *inode;
	char *name;
	int name_len;
	struct extent_buffer *leaf;
	struct btrfs_key location;
	int ret;

	leaf = path->nodes[0];

	btrfs_dir_item_key_to_cpu(leaf, di, &location);
	name_len = btrfs_dir_name_len(leaf, di);
	name = kmalloc(name_len, GFP_NOFS);
	if (!name)
		return -ENOMEM;

	read_extent_buffer(leaf, name, (unsigned long)(di + 1), name_len);
	btrfs_release_path(path);

	inode = read_one_inode(root, location.objectid);
	if (!inode) {
		kfree(name);
		return -EIO;
	}

	ret = link_to_fixup_dir(trans, root, path, location.objectid);
	BUG_ON(ret);

	ret = btrfs_unlink_inode(trans, root, dir, inode, name, name_len);
	BUG_ON(ret);
	kfree(name);

	iput(inode);
	return ret;
}

/*
 * helper function to see if a given name and sequence number found
 * in an inode back reference are already in a directory and correctly
 * point to this inode
 */
static noinline int inode_in_dir(struct btrfs_root *root,
				 struct btrfs_path *path,
				 u64 dirid, u64 objectid, u64 index,
				 const char *name, int name_len)
{
	struct btrfs_dir_item *di;
	struct btrfs_key location;
	int match = 0;

	di = btrfs_lookup_dir_index_item(NULL, root, path, dirid,
					 index, name, name_len, 0);
	if (di && !IS_ERR(di)) {
		btrfs_dir_item_key_to_cpu(path->nodes[0], di, &location);
		if (location.objectid != objectid)
			goto out;
	} else
		goto out;
	btrfs_release_path(path);

	di = btrfs_lookup_dir_item(NULL, root, path, dirid, name, name_len, 0);
	if (di && !IS_ERR(di)) {
		btrfs_dir_item_key_to_cpu(path->nodes[0], di, &location);
		if (location.objectid != objectid)
			goto out;
	} else
		goto out;
	match = 1;
out:
	btrfs_release_path(path);
	return match;
}

/*
 * helper function to check a log tree for a named back reference in
 * an inode.  This is used to decide if a back reference that is
 * found in the subvolume conflicts with what we find in the log.
 *
 * inode backreferences may have multiple refs in a single item,
 * during replay we process one reference at a time, and we don't
 * want to delete valid links to a file from the subvolume if that
 * link is also in the log.
 */
static noinline int backref_in_log(struct btrfs_root *log,
				   struct btrfs_key *key,
				   char *name, int namelen)
{
	struct btrfs_path *path;
	struct btrfs_inode_ref *ref;
	unsigned long ptr;
	unsigned long ptr_end;
	unsigned long name_ptr;
	int found_name_len;
	int item_size;
	int ret;
	int match = 0;

	path = btrfs_alloc_path();
	if (!path)
		return -ENOMEM;

	ret = btrfs_search_slot(NULL, log, key, path, 0, 0);
	if (ret != 0)
		goto out;

	item_size = btrfs_item_size_nr(path->nodes[0], path->slots[0]);
	ptr = btrfs_item_ptr_offset(path->nodes[0], path->slots[0]);
	ptr_end = ptr + item_size;
	while (ptr < ptr_end) {
		ref = (struct btrfs_inode_ref *)ptr;
		found_name_len = btrfs_inode_ref_name_len(path->nodes[0], ref);
		if (found_name_len == namelen) {
			name_ptr = (unsigned long)(ref + 1);
			ret = memcmp_extent_buffer(path->nodes[0], name,
						   name_ptr, namelen);
			if (ret == 0) {
				match = 1;
				goto out;
			}
		}
		ptr = (unsigned long)(ref + 1) + found_name_len;
	}
out:
	btrfs_free_path(path);
	return match;
}


/*
 * replay one inode back reference item found in the log tree.
 * eb, slot and key refer to the buffer and key found in the log tree.
 * root is the destination we are replaying into, and path is for temp
 * use by this function.  (it should be released on return).
 */
static noinline int add_inode_ref(struct btrfs_trans_handle *trans,
				  struct btrfs_root *root,
				  struct btrfs_root *log,
				  struct btrfs_path *path,
				  struct extent_buffer *eb, int slot,
				  struct btrfs_key *key)
{
	struct inode *dir;
	int ret;
	struct btrfs_inode_ref *ref;
	struct inode *inode;
	char *name;
	int namelen;
	unsigned long ref_ptr;
	unsigned long ref_end;
	int search_done = 0;

	/*
	 * it is possible that we didn't log all the parent directories
	 * for a given inode.  If we don't find the dir, just don't
	 * copy the back ref in.  The link count fixup code will take
	 * care of the rest
	 */
	dir = read_one_inode(root, key->offset);
	if (!dir)
		return -ENOENT;

	inode = read_one_inode(root, key->objectid);
	if (!inode) {
		iput(dir);
		return -EIO;
	}

	ref_ptr = btrfs_item_ptr_offset(eb, slot);
	ref_end = ref_ptr + btrfs_item_size_nr(eb, slot);

again:
	ref = (struct btrfs_inode_ref *)ref_ptr;

	namelen = btrfs_inode_ref_name_len(eb, ref);
	name = kmalloc(namelen, GFP_NOFS);
	BUG_ON(!name);

	read_extent_buffer(eb, name, (unsigned long)(ref + 1), namelen);

	/* if we already have a perfect match, we're done */
	if (inode_in_dir(root, path, btrfs_ino(dir), btrfs_ino(inode),
			 btrfs_inode_ref_index(eb, ref),
			 name, namelen)) {
		goto out;
	}

	/*
	 * look for a conflicting back reference in the metadata.
	 * if we find one we have to unlink that name of the file
	 * before we add our new link.  Later on, we overwrite any
	 * existing back reference, and we don't want to create
	 * dangling pointers in the directory.
	 */

	if (search_done)
		goto insert;

	ret = btrfs_search_slot(NULL, root, key, path, 0, 0);
	if (ret == 0) {
		char *victim_name;
		int victim_name_len;
		struct btrfs_inode_ref *victim_ref;
		unsigned long ptr;
		unsigned long ptr_end;
		struct extent_buffer *leaf = path->nodes[0];

		/* are we trying to overwrite a back ref for the root directory
		 * if so, just jump out, we're done
		 */
		if (key->objectid == key->offset)
			goto out_nowrite;

		/* check all the names in this back reference to see
		 * if they are in the log.  if so, we allow them to stay
		 * otherwise they must be unlinked as a conflict
		 */
		ptr = btrfs_item_ptr_offset(leaf, path->slots[0]);
		ptr_end = ptr + btrfs_item_size_nr(leaf, path->slots[0]);
		while (ptr < ptr_end) {
			victim_ref = (struct btrfs_inode_ref *)ptr;
			victim_name_len = btrfs_inode_ref_name_len(leaf,
								   victim_ref);
			victim_name = kmalloc(victim_name_len, GFP_NOFS);
			BUG_ON(!victim_name);

			read_extent_buffer(leaf, victim_name,
					   (unsigned long)(victim_ref + 1),
					   victim_name_len);

			if (!backref_in_log(log, key, victim_name,
					    victim_name_len)) {
				btrfs_inc_nlink(inode);
				btrfs_release_path(path);

				ret = btrfs_unlink_inode(trans, root, dir,
							 inode, victim_name,
							 victim_name_len);
			}
			kfree(victim_name);
			ptr = (unsigned long)(victim_ref + 1) + victim_name_len;
		}
		BUG_ON(ret);

		/*
		 * NOTE: we have searched root tree and checked the
		 * coresponding ref, it does not need to check again.
		 */
		search_done = 1;
	}
	btrfs_release_path(path);

insert:
	/* insert our name */
	ret = btrfs_add_link(trans, dir, inode, name, namelen, 0,
			     btrfs_inode_ref_index(eb, ref));
	BUG_ON(ret);

	btrfs_update_inode(trans, root, inode);

out:
	ref_ptr = (unsigned long)(ref + 1) + namelen;
	kfree(name);
	if (ref_ptr < ref_end)
		goto again;

	/* finally write the back reference in the inode */
	ret = overwrite_item(trans, root, path, eb, slot, key);
	BUG_ON(ret);

out_nowrite:
	btrfs_release_path(path);
	iput(dir);
	iput(inode);
	return 0;
}

static int insert_orphan_item(struct btrfs_trans_handle *trans,
			      struct btrfs_root *root, u64 offset)
{
	int ret;
	ret = btrfs_find_orphan_item(root, offset);
	if (ret > 0)
		ret = btrfs_insert_orphan_item(trans, root, offset);
	return ret;
}


/*
 * There are a few corners where the link count of the file can't
 * be properly maintained during replay.  So, instead of adding
 * lots of complexity to the log code, we just scan the backrefs
 * for any file that has been through replay.
 *
 * The scan will update the link count on the inode to reflect the
 * number of back refs found.  If it goes down to zero, the iput
 * will free the inode.
 */
static noinline int fixup_inode_link_count(struct btrfs_trans_handle *trans,
					   struct btrfs_root *root,
					   struct inode *inode)
{
	struct btrfs_path *path;
	int ret;
	struct btrfs_key key;
	u64 nlink = 0;
	unsigned long ptr;
	unsigned long ptr_end;
	int name_len;
	u64 ino = btrfs_ino(inode);

	key.objectid = ino;
	key.type = BTRFS_INODE_REF_KEY;
	key.offset = (u64)-1;

	path = btrfs_alloc_path();
	if (!path)
		return -ENOMEM;

	while (1) {
		ret = btrfs_search_slot(NULL, root, &key, path, 0, 0);
		if (ret < 0)
			break;
		if (ret > 0) {
			if (path->slots[0] == 0)
				break;
			path->slots[0]--;
		}
		btrfs_item_key_to_cpu(path->nodes[0], &key,
				      path->slots[0]);
		if (key.objectid != ino ||
		    key.type != BTRFS_INODE_REF_KEY)
			break;
		ptr = btrfs_item_ptr_offset(path->nodes[0], path->slots[0]);
		ptr_end = ptr + btrfs_item_size_nr(path->nodes[0],
						   path->slots[0]);
		while (ptr < ptr_end) {
			struct btrfs_inode_ref *ref;

			ref = (struct btrfs_inode_ref *)ptr;
			name_len = btrfs_inode_ref_name_len(path->nodes[0],
							    ref);
			ptr = (unsigned long)(ref + 1) + name_len;
			nlink++;
		}

		if (key.offset == 0)
			break;
		key.offset--;
		btrfs_release_path(path);
	}
	btrfs_release_path(path);
	if (nlink != inode->i_nlink) {
		inode->i_nlink = nlink;
		btrfs_update_inode(trans, root, inode);
	}
	BTRFS_I(inode)->index_cnt = (u64)-1;

	if (inode->i_nlink == 0) {
		if (S_ISDIR(inode->i_mode)) {
			ret = replay_dir_deletes(trans, root, NULL, path,
						 ino, 1);
			BUG_ON(ret);
		}
		ret = insert_orphan_item(trans, root, ino);
		BUG_ON(ret);
	}
	btrfs_free_path(path);

	return 0;
}

static noinline int fixup_inode_link_counts(struct btrfs_trans_handle *trans,
					    struct btrfs_root *root,
					    struct btrfs_path *path)
{
	int ret;
	struct btrfs_key key;
	struct inode *inode;

	key.objectid = BTRFS_TREE_LOG_FIXUP_OBJECTID;
	key.type = BTRFS_ORPHAN_ITEM_KEY;
	key.offset = (u64)-1;
	while (1) {
		ret = btrfs_search_slot(trans, root, &key, path, -1, 1);
		if (ret < 0)
			break;

		if (ret == 1) {
			if (path->slots[0] == 0)
				break;
			path->slots[0]--;
		}

		btrfs_item_key_to_cpu(path->nodes[0], &key, path->slots[0]);
		if (key.objectid != BTRFS_TREE_LOG_FIXUP_OBJECTID ||
		    key.type != BTRFS_ORPHAN_ITEM_KEY)
			break;

		ret = btrfs_del_item(trans, root, path);
		if (ret)
			goto out;

		btrfs_release_path(path);
		inode = read_one_inode(root, key.offset);
		if (!inode)
			return -EIO;

		ret = fixup_inode_link_count(trans, root, inode);
		BUG_ON(ret);

		iput(inode);

		/*
		 * fixup on a directory may create new entries,
		 * make sure we always look for the highset possible
		 * offset
		 */
		key.offset = (u64)-1;
	}
<<<<<<< HEAD
	btrfs_release_path(path);
	return 0;
=======
	ret = 0;
out:
	btrfs_release_path(root, path);
	return ret;
>>>>>>> 1f78160c
}


/*
 * record a given inode in the fixup dir so we can check its link
 * count when replay is done.  The link count is incremented here
 * so the inode won't go away until we check it
 */
static noinline int link_to_fixup_dir(struct btrfs_trans_handle *trans,
				      struct btrfs_root *root,
				      struct btrfs_path *path,
				      u64 objectid)
{
	struct btrfs_key key;
	int ret = 0;
	struct inode *inode;

	inode = read_one_inode(root, objectid);
	if (!inode)
		return -EIO;

	key.objectid = BTRFS_TREE_LOG_FIXUP_OBJECTID;
	btrfs_set_key_type(&key, BTRFS_ORPHAN_ITEM_KEY);
	key.offset = objectid;

	ret = btrfs_insert_empty_item(trans, root, path, &key, 0);

	btrfs_release_path(path);
	if (ret == 0) {
		btrfs_inc_nlink(inode);
		btrfs_update_inode(trans, root, inode);
	} else if (ret == -EEXIST) {
		ret = 0;
	} else {
		BUG();
	}
	iput(inode);

	return ret;
}

/*
 * when replaying the log for a directory, we only insert names
 * for inodes that actually exist.  This means an fsync on a directory
 * does not implicitly fsync all the new files in it
 */
static noinline int insert_one_name(struct btrfs_trans_handle *trans,
				    struct btrfs_root *root,
				    struct btrfs_path *path,
				    u64 dirid, u64 index,
				    char *name, int name_len, u8 type,
				    struct btrfs_key *location)
{
	struct inode *inode;
	struct inode *dir;
	int ret;

	inode = read_one_inode(root, location->objectid);
	if (!inode)
		return -ENOENT;

	dir = read_one_inode(root, dirid);
	if (!dir) {
		iput(inode);
		return -EIO;
	}
	ret = btrfs_add_link(trans, dir, inode, name, name_len, 1, index);

	/* FIXME, put inode into FIXUP list */

	iput(inode);
	iput(dir);
	return ret;
}

/*
 * take a single entry in a log directory item and replay it into
 * the subvolume.
 *
 * if a conflicting item exists in the subdirectory already,
 * the inode it points to is unlinked and put into the link count
 * fix up tree.
 *
 * If a name from the log points to a file or directory that does
 * not exist in the FS, it is skipped.  fsyncs on directories
 * do not force down inodes inside that directory, just changes to the
 * names or unlinks in a directory.
 */
static noinline int replay_one_name(struct btrfs_trans_handle *trans,
				    struct btrfs_root *root,
				    struct btrfs_path *path,
				    struct extent_buffer *eb,
				    struct btrfs_dir_item *di,
				    struct btrfs_key *key)
{
	char *name;
	int name_len;
	struct btrfs_dir_item *dst_di;
	struct btrfs_key found_key;
	struct btrfs_key log_key;
	struct inode *dir;
	u8 log_type;
	int exists;
	int ret;

	dir = read_one_inode(root, key->objectid);
	if (!dir)
		return -EIO;

	name_len = btrfs_dir_name_len(eb, di);
	name = kmalloc(name_len, GFP_NOFS);
	if (!name)
		return -ENOMEM;

	log_type = btrfs_dir_type(eb, di);
	read_extent_buffer(eb, name, (unsigned long)(di + 1),
		   name_len);

	btrfs_dir_item_key_to_cpu(eb, di, &log_key);
	exists = btrfs_lookup_inode(trans, root, path, &log_key, 0);
	if (exists == 0)
		exists = 1;
	else
		exists = 0;
	btrfs_release_path(path);

	if (key->type == BTRFS_DIR_ITEM_KEY) {
		dst_di = btrfs_lookup_dir_item(trans, root, path, key->objectid,
				       name, name_len, 1);
	} else if (key->type == BTRFS_DIR_INDEX_KEY) {
		dst_di = btrfs_lookup_dir_index_item(trans, root, path,
						     key->objectid,
						     key->offset, name,
						     name_len, 1);
	} else {
		BUG();
	}
	if (IS_ERR_OR_NULL(dst_di)) {
		/* we need a sequence number to insert, so we only
		 * do inserts for the BTRFS_DIR_INDEX_KEY types
		 */
		if (key->type != BTRFS_DIR_INDEX_KEY)
			goto out;
		goto insert;
	}

	btrfs_dir_item_key_to_cpu(path->nodes[0], dst_di, &found_key);
	/* the existing item matches the logged item */
	if (found_key.objectid == log_key.objectid &&
	    found_key.type == log_key.type &&
	    found_key.offset == log_key.offset &&
	    btrfs_dir_type(path->nodes[0], dst_di) == log_type) {
		goto out;
	}

	/*
	 * don't drop the conflicting directory entry if the inode
	 * for the new entry doesn't exist
	 */
	if (!exists)
		goto out;

	ret = drop_one_dir_item(trans, root, path, dir, dst_di);
	BUG_ON(ret);

	if (key->type == BTRFS_DIR_INDEX_KEY)
		goto insert;
out:
	btrfs_release_path(path);
	kfree(name);
	iput(dir);
	return 0;

insert:
	btrfs_release_path(path);
	ret = insert_one_name(trans, root, path, key->objectid, key->offset,
			      name, name_len, log_type, &log_key);

	BUG_ON(ret && ret != -ENOENT);
	goto out;
}

/*
 * find all the names in a directory item and reconcile them into
 * the subvolume.  Only BTRFS_DIR_ITEM_KEY types will have more than
 * one name in a directory item, but the same code gets used for
 * both directory index types
 */
static noinline int replay_one_dir_item(struct btrfs_trans_handle *trans,
					struct btrfs_root *root,
					struct btrfs_path *path,
					struct extent_buffer *eb, int slot,
					struct btrfs_key *key)
{
	int ret;
	u32 item_size = btrfs_item_size_nr(eb, slot);
	struct btrfs_dir_item *di;
	int name_len;
	unsigned long ptr;
	unsigned long ptr_end;

	ptr = btrfs_item_ptr_offset(eb, slot);
	ptr_end = ptr + item_size;
	while (ptr < ptr_end) {
		di = (struct btrfs_dir_item *)ptr;
		if (verify_dir_item(root, eb, di))
			return -EIO;
		name_len = btrfs_dir_name_len(eb, di);
		ret = replay_one_name(trans, root, path, eb, di, key);
		BUG_ON(ret);
		ptr = (unsigned long)(di + 1);
		ptr += name_len;
	}
	return 0;
}

/*
 * directory replay has two parts.  There are the standard directory
 * items in the log copied from the subvolume, and range items
 * created in the log while the subvolume was logged.
 *
 * The range items tell us which parts of the key space the log
 * is authoritative for.  During replay, if a key in the subvolume
 * directory is in a logged range item, but not actually in the log
 * that means it was deleted from the directory before the fsync
 * and should be removed.
 */
static noinline int find_dir_range(struct btrfs_root *root,
				   struct btrfs_path *path,
				   u64 dirid, int key_type,
				   u64 *start_ret, u64 *end_ret)
{
	struct btrfs_key key;
	u64 found_end;
	struct btrfs_dir_log_item *item;
	int ret;
	int nritems;

	if (*start_ret == (u64)-1)
		return 1;

	key.objectid = dirid;
	key.type = key_type;
	key.offset = *start_ret;

	ret = btrfs_search_slot(NULL, root, &key, path, 0, 0);
	if (ret < 0)
		goto out;
	if (ret > 0) {
		if (path->slots[0] == 0)
			goto out;
		path->slots[0]--;
	}
	if (ret != 0)
		btrfs_item_key_to_cpu(path->nodes[0], &key, path->slots[0]);

	if (key.type != key_type || key.objectid != dirid) {
		ret = 1;
		goto next;
	}
	item = btrfs_item_ptr(path->nodes[0], path->slots[0],
			      struct btrfs_dir_log_item);
	found_end = btrfs_dir_log_end(path->nodes[0], item);

	if (*start_ret >= key.offset && *start_ret <= found_end) {
		ret = 0;
		*start_ret = key.offset;
		*end_ret = found_end;
		goto out;
	}
	ret = 1;
next:
	/* check the next slot in the tree to see if it is a valid item */
	nritems = btrfs_header_nritems(path->nodes[0]);
	if (path->slots[0] >= nritems) {
		ret = btrfs_next_leaf(root, path);
		if (ret)
			goto out;
	} else {
		path->slots[0]++;
	}

	btrfs_item_key_to_cpu(path->nodes[0], &key, path->slots[0]);

	if (key.type != key_type || key.objectid != dirid) {
		ret = 1;
		goto out;
	}
	item = btrfs_item_ptr(path->nodes[0], path->slots[0],
			      struct btrfs_dir_log_item);
	found_end = btrfs_dir_log_end(path->nodes[0], item);
	*start_ret = key.offset;
	*end_ret = found_end;
	ret = 0;
out:
	btrfs_release_path(path);
	return ret;
}

/*
 * this looks for a given directory item in the log.  If the directory
 * item is not in the log, the item is removed and the inode it points
 * to is unlinked
 */
static noinline int check_item_in_log(struct btrfs_trans_handle *trans,
				      struct btrfs_root *root,
				      struct btrfs_root *log,
				      struct btrfs_path *path,
				      struct btrfs_path *log_path,
				      struct inode *dir,
				      struct btrfs_key *dir_key)
{
	int ret;
	struct extent_buffer *eb;
	int slot;
	u32 item_size;
	struct btrfs_dir_item *di;
	struct btrfs_dir_item *log_di;
	int name_len;
	unsigned long ptr;
	unsigned long ptr_end;
	char *name;
	struct inode *inode;
	struct btrfs_key location;

again:
	eb = path->nodes[0];
	slot = path->slots[0];
	item_size = btrfs_item_size_nr(eb, slot);
	ptr = btrfs_item_ptr_offset(eb, slot);
	ptr_end = ptr + item_size;
	while (ptr < ptr_end) {
		di = (struct btrfs_dir_item *)ptr;
		if (verify_dir_item(root, eb, di)) {
			ret = -EIO;
			goto out;
		}

		name_len = btrfs_dir_name_len(eb, di);
		name = kmalloc(name_len, GFP_NOFS);
		if (!name) {
			ret = -ENOMEM;
			goto out;
		}
		read_extent_buffer(eb, name, (unsigned long)(di + 1),
				  name_len);
		log_di = NULL;
		if (log && dir_key->type == BTRFS_DIR_ITEM_KEY) {
			log_di = btrfs_lookup_dir_item(trans, log, log_path,
						       dir_key->objectid,
						       name, name_len, 0);
		} else if (log && dir_key->type == BTRFS_DIR_INDEX_KEY) {
			log_di = btrfs_lookup_dir_index_item(trans, log,
						     log_path,
						     dir_key->objectid,
						     dir_key->offset,
						     name, name_len, 0);
		}
		if (IS_ERR_OR_NULL(log_di)) {
			btrfs_dir_item_key_to_cpu(eb, di, &location);
			btrfs_release_path(path);
			btrfs_release_path(log_path);
			inode = read_one_inode(root, location.objectid);
			if (!inode) {
				kfree(name);
				return -EIO;
			}

			ret = link_to_fixup_dir(trans, root,
						path, location.objectid);
			BUG_ON(ret);
			btrfs_inc_nlink(inode);
			ret = btrfs_unlink_inode(trans, root, dir, inode,
						 name, name_len);
			BUG_ON(ret);
			kfree(name);
			iput(inode);

			/* there might still be more names under this key
			 * check and repeat if required
			 */
			ret = btrfs_search_slot(NULL, root, dir_key, path,
						0, 0);
			if (ret == 0)
				goto again;
			ret = 0;
			goto out;
		}
		btrfs_release_path(log_path);
		kfree(name);

		ptr = (unsigned long)(di + 1);
		ptr += name_len;
	}
	ret = 0;
out:
	btrfs_release_path(path);
	btrfs_release_path(log_path);
	return ret;
}

/*
 * deletion replay happens before we copy any new directory items
 * out of the log or out of backreferences from inodes.  It
 * scans the log to find ranges of keys that log is authoritative for,
 * and then scans the directory to find items in those ranges that are
 * not present in the log.
 *
 * Anything we don't find in the log is unlinked and removed from the
 * directory.
 */
static noinline int replay_dir_deletes(struct btrfs_trans_handle *trans,
				       struct btrfs_root *root,
				       struct btrfs_root *log,
				       struct btrfs_path *path,
				       u64 dirid, int del_all)
{
	u64 range_start;
	u64 range_end;
	int key_type = BTRFS_DIR_LOG_ITEM_KEY;
	int ret = 0;
	struct btrfs_key dir_key;
	struct btrfs_key found_key;
	struct btrfs_path *log_path;
	struct inode *dir;

	dir_key.objectid = dirid;
	dir_key.type = BTRFS_DIR_ITEM_KEY;
	log_path = btrfs_alloc_path();
	if (!log_path)
		return -ENOMEM;

	dir = read_one_inode(root, dirid);
	/* it isn't an error if the inode isn't there, that can happen
	 * because we replay the deletes before we copy in the inode item
	 * from the log
	 */
	if (!dir) {
		btrfs_free_path(log_path);
		return 0;
	}
again:
	range_start = 0;
	range_end = 0;
	while (1) {
		if (del_all)
			range_end = (u64)-1;
		else {
			ret = find_dir_range(log, path, dirid, key_type,
					     &range_start, &range_end);
			if (ret != 0)
				break;
		}

		dir_key.offset = range_start;
		while (1) {
			int nritems;
			ret = btrfs_search_slot(NULL, root, &dir_key, path,
						0, 0);
			if (ret < 0)
				goto out;

			nritems = btrfs_header_nritems(path->nodes[0]);
			if (path->slots[0] >= nritems) {
				ret = btrfs_next_leaf(root, path);
				if (ret)
					break;
			}
			btrfs_item_key_to_cpu(path->nodes[0], &found_key,
					      path->slots[0]);
			if (found_key.objectid != dirid ||
			    found_key.type != dir_key.type)
				goto next_type;

			if (found_key.offset > range_end)
				break;

			ret = check_item_in_log(trans, root, log, path,
						log_path, dir,
						&found_key);
			BUG_ON(ret);
			if (found_key.offset == (u64)-1)
				break;
			dir_key.offset = found_key.offset + 1;
		}
		btrfs_release_path(path);
		if (range_end == (u64)-1)
			break;
		range_start = range_end + 1;
	}

next_type:
	ret = 0;
	if (key_type == BTRFS_DIR_LOG_ITEM_KEY) {
		key_type = BTRFS_DIR_LOG_INDEX_KEY;
		dir_key.type = BTRFS_DIR_INDEX_KEY;
		btrfs_release_path(path);
		goto again;
	}
out:
	btrfs_release_path(path);
	btrfs_free_path(log_path);
	iput(dir);
	return ret;
}

/*
 * the process_func used to replay items from the log tree.  This
 * gets called in two different stages.  The first stage just looks
 * for inodes and makes sure they are all copied into the subvolume.
 *
 * The second stage copies all the other item types from the log into
 * the subvolume.  The two stage approach is slower, but gets rid of
 * lots of complexity around inodes referencing other inodes that exist
 * only in the log (references come from either directory items or inode
 * back refs).
 */
static int replay_one_buffer(struct btrfs_root *log, struct extent_buffer *eb,
			     struct walk_control *wc, u64 gen)
{
	int nritems;
	struct btrfs_path *path;
	struct btrfs_root *root = wc->replay_dest;
	struct btrfs_key key;
	int level;
	int i;
	int ret;

	btrfs_read_buffer(eb, gen);

	level = btrfs_header_level(eb);

	if (level != 0)
		return 0;

	path = btrfs_alloc_path();
	BUG_ON(!path);

	nritems = btrfs_header_nritems(eb);
	for (i = 0; i < nritems; i++) {
		btrfs_item_key_to_cpu(eb, &key, i);

		/* inode keys are done during the first stage */
		if (key.type == BTRFS_INODE_ITEM_KEY &&
		    wc->stage == LOG_WALK_REPLAY_INODES) {
			struct btrfs_inode_item *inode_item;
			u32 mode;

			inode_item = btrfs_item_ptr(eb, i,
					    struct btrfs_inode_item);
			mode = btrfs_inode_mode(eb, inode_item);
			if (S_ISDIR(mode)) {
				ret = replay_dir_deletes(wc->trans,
					 root, log, path, key.objectid, 0);
				BUG_ON(ret);
			}
			ret = overwrite_item(wc->trans, root, path,
					     eb, i, &key);
			BUG_ON(ret);

			/* for regular files, make sure corresponding
			 * orhpan item exist. extents past the new EOF
			 * will be truncated later by orphan cleanup.
			 */
			if (S_ISREG(mode)) {
				ret = insert_orphan_item(wc->trans, root,
							 key.objectid);
				BUG_ON(ret);
			}

			ret = link_to_fixup_dir(wc->trans, root,
						path, key.objectid);
			BUG_ON(ret);
		}
		if (wc->stage < LOG_WALK_REPLAY_ALL)
			continue;

		/* these keys are simply copied */
		if (key.type == BTRFS_XATTR_ITEM_KEY) {
			ret = overwrite_item(wc->trans, root, path,
					     eb, i, &key);
			BUG_ON(ret);
		} else if (key.type == BTRFS_INODE_REF_KEY) {
			ret = add_inode_ref(wc->trans, root, log, path,
					    eb, i, &key);
			BUG_ON(ret && ret != -ENOENT);
		} else if (key.type == BTRFS_EXTENT_DATA_KEY) {
			ret = replay_one_extent(wc->trans, root, path,
						eb, i, &key);
			BUG_ON(ret);
		} else if (key.type == BTRFS_DIR_ITEM_KEY ||
			   key.type == BTRFS_DIR_INDEX_KEY) {
			ret = replay_one_dir_item(wc->trans, root, path,
						  eb, i, &key);
			BUG_ON(ret);
		}
	}
	btrfs_free_path(path);
	return 0;
}

static noinline int walk_down_log_tree(struct btrfs_trans_handle *trans,
				   struct btrfs_root *root,
				   struct btrfs_path *path, int *level,
				   struct walk_control *wc)
{
	u64 root_owner;
	u64 bytenr;
	u64 ptr_gen;
	struct extent_buffer *next;
	struct extent_buffer *cur;
	struct extent_buffer *parent;
	u32 blocksize;
	int ret = 0;

	WARN_ON(*level < 0);
	WARN_ON(*level >= BTRFS_MAX_LEVEL);

	while (*level > 0) {
		WARN_ON(*level < 0);
		WARN_ON(*level >= BTRFS_MAX_LEVEL);
		cur = path->nodes[*level];

		if (btrfs_header_level(cur) != *level)
			WARN_ON(1);

		if (path->slots[*level] >=
		    btrfs_header_nritems(cur))
			break;

		bytenr = btrfs_node_blockptr(cur, path->slots[*level]);
		ptr_gen = btrfs_node_ptr_generation(cur, path->slots[*level]);
		blocksize = btrfs_level_size(root, *level - 1);

		parent = path->nodes[*level];
		root_owner = btrfs_header_owner(parent);

		next = btrfs_find_create_tree_block(root, bytenr, blocksize);
		if (!next)
			return -ENOMEM;

		if (*level == 1) {
			wc->process_func(root, next, wc, ptr_gen);

			path->slots[*level]++;
			if (wc->free) {
				btrfs_read_buffer(next, ptr_gen);

				btrfs_tree_lock(next);
				clean_tree_block(trans, root, next);
				btrfs_set_lock_blocking(next);
				btrfs_wait_tree_block_writeback(next);
				btrfs_tree_unlock(next);

				WARN_ON(root_owner !=
					BTRFS_TREE_LOG_OBJECTID);
				ret = btrfs_free_reserved_extent(root,
							 bytenr, blocksize);
				BUG_ON(ret);
			}
			free_extent_buffer(next);
			continue;
		}
		btrfs_read_buffer(next, ptr_gen);

		WARN_ON(*level <= 0);
		if (path->nodes[*level-1])
			free_extent_buffer(path->nodes[*level-1]);
		path->nodes[*level-1] = next;
		*level = btrfs_header_level(next);
		path->slots[*level] = 0;
		cond_resched();
	}
	WARN_ON(*level < 0);
	WARN_ON(*level >= BTRFS_MAX_LEVEL);

	path->slots[*level] = btrfs_header_nritems(path->nodes[*level]);

	cond_resched();
	return 0;
}

static noinline int walk_up_log_tree(struct btrfs_trans_handle *trans,
				 struct btrfs_root *root,
				 struct btrfs_path *path, int *level,
				 struct walk_control *wc)
{
	u64 root_owner;
	int i;
	int slot;
	int ret;

	for (i = *level; i < BTRFS_MAX_LEVEL - 1 && path->nodes[i]; i++) {
		slot = path->slots[i];
		if (slot + 1 < btrfs_header_nritems(path->nodes[i])) {
			path->slots[i]++;
			*level = i;
			WARN_ON(*level == 0);
			return 0;
		} else {
			struct extent_buffer *parent;
			if (path->nodes[*level] == root->node)
				parent = path->nodes[*level];
			else
				parent = path->nodes[*level + 1];

			root_owner = btrfs_header_owner(parent);
			wc->process_func(root, path->nodes[*level], wc,
				 btrfs_header_generation(path->nodes[*level]));
			if (wc->free) {
				struct extent_buffer *next;

				next = path->nodes[*level];

				btrfs_tree_lock(next);
				clean_tree_block(trans, root, next);
				btrfs_set_lock_blocking(next);
				btrfs_wait_tree_block_writeback(next);
				btrfs_tree_unlock(next);

				WARN_ON(root_owner != BTRFS_TREE_LOG_OBJECTID);
				ret = btrfs_free_reserved_extent(root,
						path->nodes[*level]->start,
						path->nodes[*level]->len);
				BUG_ON(ret);
			}
			free_extent_buffer(path->nodes[*level]);
			path->nodes[*level] = NULL;
			*level = i + 1;
		}
	}
	return 1;
}

/*
 * drop the reference count on the tree rooted at 'snap'.  This traverses
 * the tree freeing any blocks that have a ref count of zero after being
 * decremented.
 */
static int walk_log_tree(struct btrfs_trans_handle *trans,
			 struct btrfs_root *log, struct walk_control *wc)
{
	int ret = 0;
	int wret;
	int level;
	struct btrfs_path *path;
	int i;
	int orig_level;

	path = btrfs_alloc_path();
	if (!path)
		return -ENOMEM;

	level = btrfs_header_level(log->node);
	orig_level = level;
	path->nodes[level] = log->node;
	extent_buffer_get(log->node);
	path->slots[level] = 0;

	while (1) {
		wret = walk_down_log_tree(trans, log, path, &level, wc);
		if (wret > 0)
			break;
		if (wret < 0)
			ret = wret;

		wret = walk_up_log_tree(trans, log, path, &level, wc);
		if (wret > 0)
			break;
		if (wret < 0)
			ret = wret;
	}

	/* was the root node processed? if not, catch it here */
	if (path->nodes[orig_level]) {
		wc->process_func(log, path->nodes[orig_level], wc,
			 btrfs_header_generation(path->nodes[orig_level]));
		if (wc->free) {
			struct extent_buffer *next;

			next = path->nodes[orig_level];

			btrfs_tree_lock(next);
			clean_tree_block(trans, log, next);
			btrfs_set_lock_blocking(next);
			btrfs_wait_tree_block_writeback(next);
			btrfs_tree_unlock(next);

			WARN_ON(log->root_key.objectid !=
				BTRFS_TREE_LOG_OBJECTID);
			ret = btrfs_free_reserved_extent(log, next->start,
							 next->len);
			BUG_ON(ret);
		}
	}

	for (i = 0; i <= orig_level; i++) {
		if (path->nodes[i]) {
			free_extent_buffer(path->nodes[i]);
			path->nodes[i] = NULL;
		}
	}
	btrfs_free_path(path);
	return ret;
}

/*
 * helper function to update the item for a given subvolumes log root
 * in the tree of log roots
 */
static int update_log_root(struct btrfs_trans_handle *trans,
			   struct btrfs_root *log)
{
	int ret;

	if (log->log_transid == 1) {
		/* insert root item on the first sync */
		ret = btrfs_insert_root(trans, log->fs_info->log_root_tree,
				&log->root_key, &log->root_item);
	} else {
		ret = btrfs_update_root(trans, log->fs_info->log_root_tree,
				&log->root_key, &log->root_item);
	}
	return ret;
}

static int wait_log_commit(struct btrfs_trans_handle *trans,
			   struct btrfs_root *root, unsigned long transid)
{
	DEFINE_WAIT(wait);
	int index = transid % 2;

	/*
	 * we only allow two pending log transactions at a time,
	 * so we know that if ours is more than 2 older than the
	 * current transaction, we're done
	 */
	do {
		prepare_to_wait(&root->log_commit_wait[index],
				&wait, TASK_UNINTERRUPTIBLE);
		mutex_unlock(&root->log_mutex);

		if (root->fs_info->last_trans_log_full_commit !=
		    trans->transid && root->log_transid < transid + 2 &&
		    atomic_read(&root->log_commit[index]))
			schedule();

		finish_wait(&root->log_commit_wait[index], &wait);
		mutex_lock(&root->log_mutex);
	} while (root->log_transid < transid + 2 &&
		 atomic_read(&root->log_commit[index]));
	return 0;
}

static int wait_for_writer(struct btrfs_trans_handle *trans,
			   struct btrfs_root *root)
{
	DEFINE_WAIT(wait);
	while (atomic_read(&root->log_writers)) {
		prepare_to_wait(&root->log_writer_wait,
				&wait, TASK_UNINTERRUPTIBLE);
		mutex_unlock(&root->log_mutex);
		if (root->fs_info->last_trans_log_full_commit !=
		    trans->transid && atomic_read(&root->log_writers))
			schedule();
		mutex_lock(&root->log_mutex);
		finish_wait(&root->log_writer_wait, &wait);
	}
	return 0;
}

/*
 * btrfs_sync_log does sends a given tree log down to the disk and
 * updates the super blocks to record it.  When this call is done,
 * you know that any inodes previously logged are safely on disk only
 * if it returns 0.
 *
 * Any other return value means you need to call btrfs_commit_transaction.
 * Some of the edge cases for fsyncing directories that have had unlinks
 * or renames done in the past mean that sometimes the only safe
 * fsync is to commit the whole FS.  When btrfs_sync_log returns -EAGAIN,
 * that has happened.
 */
int btrfs_sync_log(struct btrfs_trans_handle *trans,
		   struct btrfs_root *root)
{
	int index1;
	int index2;
	int mark;
	int ret;
	struct btrfs_root *log = root->log_root;
	struct btrfs_root *log_root_tree = root->fs_info->log_root_tree;
	unsigned long log_transid = 0;

	mutex_lock(&root->log_mutex);
	index1 = root->log_transid % 2;
	if (atomic_read(&root->log_commit[index1])) {
		wait_log_commit(trans, root, root->log_transid);
		mutex_unlock(&root->log_mutex);
		return 0;
	}
	atomic_set(&root->log_commit[index1], 1);

	/* wait for previous tree log sync to complete */
	if (atomic_read(&root->log_commit[(index1 + 1) % 2]))
		wait_log_commit(trans, root, root->log_transid - 1);

	while (1) {
		unsigned long batch = root->log_batch;
		if (root->log_multiple_pids) {
			mutex_unlock(&root->log_mutex);
			schedule_timeout_uninterruptible(1);
			mutex_lock(&root->log_mutex);
		}
		wait_for_writer(trans, root);
		if (batch == root->log_batch)
			break;
	}

	/* bail out if we need to do a full commit */
	if (root->fs_info->last_trans_log_full_commit == trans->transid) {
		ret = -EAGAIN;
		mutex_unlock(&root->log_mutex);
		goto out;
	}

	log_transid = root->log_transid;
	if (log_transid % 2 == 0)
		mark = EXTENT_DIRTY;
	else
		mark = EXTENT_NEW;

	/* we start IO on  all the marked extents here, but we don't actually
	 * wait for them until later.
	 */
	ret = btrfs_write_marked_extents(log, &log->dirty_log_pages, mark);
	BUG_ON(ret);

	btrfs_set_root_node(&log->root_item, log->node);

	root->log_batch = 0;
	root->log_transid++;
	log->log_transid = root->log_transid;
	root->log_start_pid = 0;
	smp_mb();
	/*
	 * IO has been started, blocks of the log tree have WRITTEN flag set
	 * in their headers. new modifications of the log will be written to
	 * new positions. so it's safe to allow log writers to go in.
	 */
	mutex_unlock(&root->log_mutex);

	mutex_lock(&log_root_tree->log_mutex);
	log_root_tree->log_batch++;
	atomic_inc(&log_root_tree->log_writers);
	mutex_unlock(&log_root_tree->log_mutex);

	ret = update_log_root(trans, log);

	mutex_lock(&log_root_tree->log_mutex);
	if (atomic_dec_and_test(&log_root_tree->log_writers)) {
		smp_mb();
		if (waitqueue_active(&log_root_tree->log_writer_wait))
			wake_up(&log_root_tree->log_writer_wait);
	}

	if (ret) {
		BUG_ON(ret != -ENOSPC);
		root->fs_info->last_trans_log_full_commit = trans->transid;
		btrfs_wait_marked_extents(log, &log->dirty_log_pages, mark);
		mutex_unlock(&log_root_tree->log_mutex);
		ret = -EAGAIN;
		goto out;
	}

	index2 = log_root_tree->log_transid % 2;
	if (atomic_read(&log_root_tree->log_commit[index2])) {
		btrfs_wait_marked_extents(log, &log->dirty_log_pages, mark);
		wait_log_commit(trans, log_root_tree,
				log_root_tree->log_transid);
		mutex_unlock(&log_root_tree->log_mutex);
		ret = 0;
		goto out;
	}
	atomic_set(&log_root_tree->log_commit[index2], 1);

	if (atomic_read(&log_root_tree->log_commit[(index2 + 1) % 2])) {
		wait_log_commit(trans, log_root_tree,
				log_root_tree->log_transid - 1);
	}

	wait_for_writer(trans, log_root_tree);

	/*
	 * now that we've moved on to the tree of log tree roots,
	 * check the full commit flag again
	 */
	if (root->fs_info->last_trans_log_full_commit == trans->transid) {
		btrfs_wait_marked_extents(log, &log->dirty_log_pages, mark);
		mutex_unlock(&log_root_tree->log_mutex);
		ret = -EAGAIN;
		goto out_wake_log_root;
	}

	ret = btrfs_write_and_wait_marked_extents(log_root_tree,
				&log_root_tree->dirty_log_pages,
				EXTENT_DIRTY | EXTENT_NEW);
	BUG_ON(ret);
	btrfs_wait_marked_extents(log, &log->dirty_log_pages, mark);

	btrfs_set_super_log_root(&root->fs_info->super_for_commit,
				log_root_tree->node->start);
	btrfs_set_super_log_root_level(&root->fs_info->super_for_commit,
				btrfs_header_level(log_root_tree->node));

	log_root_tree->log_batch = 0;
	log_root_tree->log_transid++;
	smp_mb();

	mutex_unlock(&log_root_tree->log_mutex);

	/*
	 * nobody else is going to jump in and write the the ctree
	 * super here because the log_commit atomic below is protecting
	 * us.  We must be called with a transaction handle pinning
	 * the running transaction open, so a full commit can't hop
	 * in and cause problems either.
	 */
	btrfs_scrub_pause_super(root);
	write_ctree_super(trans, root->fs_info->tree_root, 1);
	btrfs_scrub_continue_super(root);
	ret = 0;

	mutex_lock(&root->log_mutex);
	if (root->last_log_commit < log_transid)
		root->last_log_commit = log_transid;
	mutex_unlock(&root->log_mutex);

out_wake_log_root:
	atomic_set(&log_root_tree->log_commit[index2], 0);
	smp_mb();
	if (waitqueue_active(&log_root_tree->log_commit_wait[index2]))
		wake_up(&log_root_tree->log_commit_wait[index2]);
out:
	atomic_set(&root->log_commit[index1], 0);
	smp_mb();
	if (waitqueue_active(&root->log_commit_wait[index1]))
		wake_up(&root->log_commit_wait[index1]);
	return ret;
}

static void free_log_tree(struct btrfs_trans_handle *trans,
			  struct btrfs_root *log)
{
	int ret;
	u64 start;
	u64 end;
	struct walk_control wc = {
		.free = 1,
		.process_func = process_one_buffer
	};

	ret = walk_log_tree(trans, log, &wc);
	BUG_ON(ret);

	while (1) {
		ret = find_first_extent_bit(&log->dirty_log_pages,
				0, &start, &end, EXTENT_DIRTY | EXTENT_NEW);
		if (ret)
			break;

		clear_extent_bits(&log->dirty_log_pages, start, end,
				  EXTENT_DIRTY | EXTENT_NEW, GFP_NOFS);
	}

	free_extent_buffer(log->node);
	kfree(log);
}

/*
 * free all the extents used by the tree log.  This should be called
 * at commit time of the full transaction
 */
int btrfs_free_log(struct btrfs_trans_handle *trans, struct btrfs_root *root)
{
	if (root->log_root) {
		free_log_tree(trans, root->log_root);
		root->log_root = NULL;
	}
	return 0;
}

int btrfs_free_log_root_tree(struct btrfs_trans_handle *trans,
			     struct btrfs_fs_info *fs_info)
{
	if (fs_info->log_root_tree) {
		free_log_tree(trans, fs_info->log_root_tree);
		fs_info->log_root_tree = NULL;
	}
	return 0;
}

/*
 * If both a file and directory are logged, and unlinks or renames are
 * mixed in, we have a few interesting corners:
 *
 * create file X in dir Y
 * link file X to X.link in dir Y
 * fsync file X
 * unlink file X but leave X.link
 * fsync dir Y
 *
 * After a crash we would expect only X.link to exist.  But file X
 * didn't get fsync'd again so the log has back refs for X and X.link.
 *
 * We solve this by removing directory entries and inode backrefs from the
 * log when a file that was logged in the current transaction is
 * unlinked.  Any later fsync will include the updated log entries, and
 * we'll be able to reconstruct the proper directory items from backrefs.
 *
 * This optimizations allows us to avoid relogging the entire inode
 * or the entire directory.
 */
int btrfs_del_dir_entries_in_log(struct btrfs_trans_handle *trans,
				 struct btrfs_root *root,
				 const char *name, int name_len,
				 struct inode *dir, u64 index)
{
	struct btrfs_root *log;
	struct btrfs_dir_item *di;
	struct btrfs_path *path;
	int ret;
	int err = 0;
	int bytes_del = 0;
	u64 dir_ino = btrfs_ino(dir);

	if (BTRFS_I(dir)->logged_trans < trans->transid)
		return 0;

	ret = join_running_log_trans(root);
	if (ret)
		return 0;

	mutex_lock(&BTRFS_I(dir)->log_mutex);

	log = root->log_root;
	path = btrfs_alloc_path();
	if (!path) {
		err = -ENOMEM;
		goto out_unlock;
	}

	di = btrfs_lookup_dir_item(trans, log, path, dir_ino,
				   name, name_len, -1);
	if (IS_ERR(di)) {
		err = PTR_ERR(di);
		goto fail;
	}
	if (di) {
		ret = btrfs_delete_one_dir_name(trans, log, path, di);
		bytes_del += name_len;
		BUG_ON(ret);
	}
	btrfs_release_path(path);
	di = btrfs_lookup_dir_index_item(trans, log, path, dir_ino,
					 index, name, name_len, -1);
	if (IS_ERR(di)) {
		err = PTR_ERR(di);
		goto fail;
	}
	if (di) {
		ret = btrfs_delete_one_dir_name(trans, log, path, di);
		bytes_del += name_len;
		BUG_ON(ret);
	}

	/* update the directory size in the log to reflect the names
	 * we have removed
	 */
	if (bytes_del) {
		struct btrfs_key key;

		key.objectid = dir_ino;
		key.offset = 0;
		key.type = BTRFS_INODE_ITEM_KEY;
		btrfs_release_path(path);

		ret = btrfs_search_slot(trans, log, &key, path, 0, 1);
		if (ret < 0) {
			err = ret;
			goto fail;
		}
		if (ret == 0) {
			struct btrfs_inode_item *item;
			u64 i_size;

			item = btrfs_item_ptr(path->nodes[0], path->slots[0],
					      struct btrfs_inode_item);
			i_size = btrfs_inode_size(path->nodes[0], item);
			if (i_size > bytes_del)
				i_size -= bytes_del;
			else
				i_size = 0;
			btrfs_set_inode_size(path->nodes[0], item, i_size);
			btrfs_mark_buffer_dirty(path->nodes[0]);
		} else
			ret = 0;
		btrfs_release_path(path);
	}
fail:
	btrfs_free_path(path);
out_unlock:
	mutex_unlock(&BTRFS_I(dir)->log_mutex);
	if (ret == -ENOSPC) {
		root->fs_info->last_trans_log_full_commit = trans->transid;
		ret = 0;
	}
	btrfs_end_log_trans(root);

	return err;
}

/* see comments for btrfs_del_dir_entries_in_log */
int btrfs_del_inode_ref_in_log(struct btrfs_trans_handle *trans,
			       struct btrfs_root *root,
			       const char *name, int name_len,
			       struct inode *inode, u64 dirid)
{
	struct btrfs_root *log;
	u64 index;
	int ret;

	if (BTRFS_I(inode)->logged_trans < trans->transid)
		return 0;

	ret = join_running_log_trans(root);
	if (ret)
		return 0;
	log = root->log_root;
	mutex_lock(&BTRFS_I(inode)->log_mutex);

	ret = btrfs_del_inode_ref(trans, log, name, name_len, btrfs_ino(inode),
				  dirid, &index);
	mutex_unlock(&BTRFS_I(inode)->log_mutex);
	if (ret == -ENOSPC) {
		root->fs_info->last_trans_log_full_commit = trans->transid;
		ret = 0;
	}
	btrfs_end_log_trans(root);

	return ret;
}

/*
 * creates a range item in the log for 'dirid'.  first_offset and
 * last_offset tell us which parts of the key space the log should
 * be considered authoritative for.
 */
static noinline int insert_dir_log_key(struct btrfs_trans_handle *trans,
				       struct btrfs_root *log,
				       struct btrfs_path *path,
				       int key_type, u64 dirid,
				       u64 first_offset, u64 last_offset)
{
	int ret;
	struct btrfs_key key;
	struct btrfs_dir_log_item *item;

	key.objectid = dirid;
	key.offset = first_offset;
	if (key_type == BTRFS_DIR_ITEM_KEY)
		key.type = BTRFS_DIR_LOG_ITEM_KEY;
	else
		key.type = BTRFS_DIR_LOG_INDEX_KEY;
	ret = btrfs_insert_empty_item(trans, log, path, &key, sizeof(*item));
	if (ret)
		return ret;

	item = btrfs_item_ptr(path->nodes[0], path->slots[0],
			      struct btrfs_dir_log_item);
	btrfs_set_dir_log_end(path->nodes[0], item, last_offset);
	btrfs_mark_buffer_dirty(path->nodes[0]);
	btrfs_release_path(path);
	return 0;
}

/*
 * log all the items included in the current transaction for a given
 * directory.  This also creates the range items in the log tree required
 * to replay anything deleted before the fsync
 */
static noinline int log_dir_items(struct btrfs_trans_handle *trans,
			  struct btrfs_root *root, struct inode *inode,
			  struct btrfs_path *path,
			  struct btrfs_path *dst_path, int key_type,
			  u64 min_offset, u64 *last_offset_ret)
{
	struct btrfs_key min_key;
	struct btrfs_key max_key;
	struct btrfs_root *log = root->log_root;
	struct extent_buffer *src;
	int err = 0;
	int ret;
	int i;
	int nritems;
	u64 first_offset = min_offset;
	u64 last_offset = (u64)-1;
	u64 ino = btrfs_ino(inode);

	log = root->log_root;
	max_key.objectid = ino;
	max_key.offset = (u64)-1;
	max_key.type = key_type;

	min_key.objectid = ino;
	min_key.type = key_type;
	min_key.offset = min_offset;

	path->keep_locks = 1;

	ret = btrfs_search_forward(root, &min_key, &max_key,
				   path, 0, trans->transid);

	/*
	 * we didn't find anything from this transaction, see if there
	 * is anything at all
	 */
	if (ret != 0 || min_key.objectid != ino || min_key.type != key_type) {
		min_key.objectid = ino;
		min_key.type = key_type;
		min_key.offset = (u64)-1;
		btrfs_release_path(path);
		ret = btrfs_search_slot(NULL, root, &min_key, path, 0, 0);
		if (ret < 0) {
			btrfs_release_path(path);
			return ret;
		}
		ret = btrfs_previous_item(root, path, ino, key_type);

		/* if ret == 0 there are items for this type,
		 * create a range to tell us the last key of this type.
		 * otherwise, there are no items in this directory after
		 * *min_offset, and we create a range to indicate that.
		 */
		if (ret == 0) {
			struct btrfs_key tmp;
			btrfs_item_key_to_cpu(path->nodes[0], &tmp,
					      path->slots[0]);
			if (key_type == tmp.type)
				first_offset = max(min_offset, tmp.offset) + 1;
		}
		goto done;
	}

	/* go backward to find any previous key */
	ret = btrfs_previous_item(root, path, ino, key_type);
	if (ret == 0) {
		struct btrfs_key tmp;
		btrfs_item_key_to_cpu(path->nodes[0], &tmp, path->slots[0]);
		if (key_type == tmp.type) {
			first_offset = tmp.offset;
			ret = overwrite_item(trans, log, dst_path,
					     path->nodes[0], path->slots[0],
					     &tmp);
			if (ret) {
				err = ret;
				goto done;
			}
		}
	}
	btrfs_release_path(path);

	/* find the first key from this transaction again */
	ret = btrfs_search_slot(NULL, root, &min_key, path, 0, 0);
	if (ret != 0) {
		WARN_ON(1);
		goto done;
	}

	/*
	 * we have a block from this transaction, log every item in it
	 * from our directory
	 */
	while (1) {
		struct btrfs_key tmp;
		src = path->nodes[0];
		nritems = btrfs_header_nritems(src);
		for (i = path->slots[0]; i < nritems; i++) {
			btrfs_item_key_to_cpu(src, &min_key, i);

			if (min_key.objectid != ino || min_key.type != key_type)
				goto done;
			ret = overwrite_item(trans, log, dst_path, src, i,
					     &min_key);
			if (ret) {
				err = ret;
				goto done;
			}
		}
		path->slots[0] = nritems;

		/*
		 * look ahead to the next item and see if it is also
		 * from this directory and from this transaction
		 */
		ret = btrfs_next_leaf(root, path);
		if (ret == 1) {
			last_offset = (u64)-1;
			goto done;
		}
		btrfs_item_key_to_cpu(path->nodes[0], &tmp, path->slots[0]);
		if (tmp.objectid != ino || tmp.type != key_type) {
			last_offset = (u64)-1;
			goto done;
		}
		if (btrfs_header_generation(path->nodes[0]) != trans->transid) {
			ret = overwrite_item(trans, log, dst_path,
					     path->nodes[0], path->slots[0],
					     &tmp);
			if (ret)
				err = ret;
			else
				last_offset = tmp.offset;
			goto done;
		}
	}
done:
	btrfs_release_path(path);
	btrfs_release_path(dst_path);

	if (err == 0) {
		*last_offset_ret = last_offset;
		/*
		 * insert the log range keys to indicate where the log
		 * is valid
		 */
		ret = insert_dir_log_key(trans, log, path, key_type,
					 ino, first_offset, last_offset);
		if (ret)
			err = ret;
	}
	return err;
}

/*
 * logging directories is very similar to logging inodes, We find all the items
 * from the current transaction and write them to the log.
 *
 * The recovery code scans the directory in the subvolume, and if it finds a
 * key in the range logged that is not present in the log tree, then it means
 * that dir entry was unlinked during the transaction.
 *
 * In order for that scan to work, we must include one key smaller than
 * the smallest logged by this transaction and one key larger than the largest
 * key logged by this transaction.
 */
static noinline int log_directory_changes(struct btrfs_trans_handle *trans,
			  struct btrfs_root *root, struct inode *inode,
			  struct btrfs_path *path,
			  struct btrfs_path *dst_path)
{
	u64 min_key;
	u64 max_key;
	int ret;
	int key_type = BTRFS_DIR_ITEM_KEY;

again:
	min_key = 0;
	max_key = 0;
	while (1) {
		ret = log_dir_items(trans, root, inode, path,
				    dst_path, key_type, min_key,
				    &max_key);
		if (ret)
			return ret;
		if (max_key == (u64)-1)
			break;
		min_key = max_key + 1;
	}

	if (key_type == BTRFS_DIR_ITEM_KEY) {
		key_type = BTRFS_DIR_INDEX_KEY;
		goto again;
	}
	return 0;
}

/*
 * a helper function to drop items from the log before we relog an
 * inode.  max_key_type indicates the highest item type to remove.
 * This cannot be run for file data extents because it does not
 * free the extents they point to.
 */
static int drop_objectid_items(struct btrfs_trans_handle *trans,
				  struct btrfs_root *log,
				  struct btrfs_path *path,
				  u64 objectid, int max_key_type)
{
	int ret;
	struct btrfs_key key;
	struct btrfs_key found_key;

	key.objectid = objectid;
	key.type = max_key_type;
	key.offset = (u64)-1;

	while (1) {
		ret = btrfs_search_slot(trans, log, &key, path, -1, 1);
		BUG_ON(ret == 0);
		if (ret < 0)
			break;

		if (path->slots[0] == 0)
			break;

		path->slots[0]--;
		btrfs_item_key_to_cpu(path->nodes[0], &found_key,
				      path->slots[0]);

		if (found_key.objectid != objectid)
			break;

		ret = btrfs_del_item(trans, log, path);
<<<<<<< HEAD
		BUG_ON(ret);
		btrfs_release_path(path);
=======
		if (ret)
			break;
		btrfs_release_path(log, path);
>>>>>>> 1f78160c
	}
	btrfs_release_path(path);
	return ret;
}

static noinline int copy_items(struct btrfs_trans_handle *trans,
			       struct btrfs_root *log,
			       struct btrfs_path *dst_path,
			       struct extent_buffer *src,
			       int start_slot, int nr, int inode_only)
{
	unsigned long src_offset;
	unsigned long dst_offset;
	struct btrfs_file_extent_item *extent;
	struct btrfs_inode_item *inode_item;
	int ret;
	struct btrfs_key *ins_keys;
	u32 *ins_sizes;
	char *ins_data;
	int i;
	struct list_head ordered_sums;

	INIT_LIST_HEAD(&ordered_sums);

	ins_data = kmalloc(nr * sizeof(struct btrfs_key) +
			   nr * sizeof(u32), GFP_NOFS);
	if (!ins_data)
		return -ENOMEM;

	ins_sizes = (u32 *)ins_data;
	ins_keys = (struct btrfs_key *)(ins_data + nr * sizeof(u32));

	for (i = 0; i < nr; i++) {
		ins_sizes[i] = btrfs_item_size_nr(src, i + start_slot);
		btrfs_item_key_to_cpu(src, ins_keys + i, i + start_slot);
	}
	ret = btrfs_insert_empty_items(trans, log, dst_path,
				       ins_keys, ins_sizes, nr);
	if (ret) {
		kfree(ins_data);
		return ret;
	}

	for (i = 0; i < nr; i++, dst_path->slots[0]++) {
		dst_offset = btrfs_item_ptr_offset(dst_path->nodes[0],
						   dst_path->slots[0]);

		src_offset = btrfs_item_ptr_offset(src, start_slot + i);

		copy_extent_buffer(dst_path->nodes[0], src, dst_offset,
				   src_offset, ins_sizes[i]);

		if (inode_only == LOG_INODE_EXISTS &&
		    ins_keys[i].type == BTRFS_INODE_ITEM_KEY) {
			inode_item = btrfs_item_ptr(dst_path->nodes[0],
						    dst_path->slots[0],
						    struct btrfs_inode_item);
			btrfs_set_inode_size(dst_path->nodes[0], inode_item, 0);

			/* set the generation to zero so the recover code
			 * can tell the difference between an logging
			 * just to say 'this inode exists' and a logging
			 * to say 'update this inode with these values'
			 */
			btrfs_set_inode_generation(dst_path->nodes[0],
						   inode_item, 0);
		}
		/* take a reference on file data extents so that truncates
		 * or deletes of this inode don't have to relog the inode
		 * again
		 */
		if (btrfs_key_type(ins_keys + i) == BTRFS_EXTENT_DATA_KEY) {
			int found_type;
			extent = btrfs_item_ptr(src, start_slot + i,
						struct btrfs_file_extent_item);

			if (btrfs_file_extent_generation(src, extent) < trans->transid)
				continue;

			found_type = btrfs_file_extent_type(src, extent);
			if (found_type == BTRFS_FILE_EXTENT_REG ||
			    found_type == BTRFS_FILE_EXTENT_PREALLOC) {
				u64 ds, dl, cs, cl;
				ds = btrfs_file_extent_disk_bytenr(src,
								extent);
				/* ds == 0 is a hole */
				if (ds == 0)
					continue;

				dl = btrfs_file_extent_disk_num_bytes(src,
								extent);
				cs = btrfs_file_extent_offset(src, extent);
				cl = btrfs_file_extent_num_bytes(src,
								extent);
				if (btrfs_file_extent_compression(src,
								  extent)) {
					cs = 0;
					cl = dl;
				}

				ret = btrfs_lookup_csums_range(
						log->fs_info->csum_root,
						ds + cs, ds + cs + cl - 1,
						&ordered_sums, 0);
				BUG_ON(ret);
			}
		}
	}

	btrfs_mark_buffer_dirty(dst_path->nodes[0]);
	btrfs_release_path(dst_path);
	kfree(ins_data);

	/*
	 * we have to do this after the loop above to avoid changing the
	 * log tree while trying to change the log tree.
	 */
	ret = 0;
	while (!list_empty(&ordered_sums)) {
		struct btrfs_ordered_sum *sums = list_entry(ordered_sums.next,
						   struct btrfs_ordered_sum,
						   list);
		if (!ret)
			ret = btrfs_csum_file_blocks(trans, log, sums);
		list_del(&sums->list);
		kfree(sums);
	}
	return ret;
}

/* log a single inode in the tree log.
 * At least one parent directory for this inode must exist in the tree
 * or be logged already.
 *
 * Any items from this inode changed by the current transaction are copied
 * to the log tree.  An extra reference is taken on any extents in this
 * file, allowing us to avoid a whole pile of corner cases around logging
 * blocks that have been removed from the tree.
 *
 * See LOG_INODE_ALL and related defines for a description of what inode_only
 * does.
 *
 * This handles both files and directories.
 */
static int btrfs_log_inode(struct btrfs_trans_handle *trans,
			     struct btrfs_root *root, struct inode *inode,
			     int inode_only)
{
	struct btrfs_path *path;
	struct btrfs_path *dst_path;
	struct btrfs_key min_key;
	struct btrfs_key max_key;
	struct btrfs_root *log = root->log_root;
	struct extent_buffer *src = NULL;
	int err = 0;
	int ret;
	int nritems;
	int ins_start_slot = 0;
	int ins_nr;
	u64 ino = btrfs_ino(inode);

	log = root->log_root;

	path = btrfs_alloc_path();
	if (!path)
		return -ENOMEM;
	dst_path = btrfs_alloc_path();
	if (!dst_path) {
		btrfs_free_path(path);
		return -ENOMEM;
	}

	min_key.objectid = ino;
	min_key.type = BTRFS_INODE_ITEM_KEY;
	min_key.offset = 0;

	max_key.objectid = ino;

	/* today the code can only do partial logging of directories */
	if (!S_ISDIR(inode->i_mode))
	    inode_only = LOG_INODE_ALL;

	if (inode_only == LOG_INODE_EXISTS || S_ISDIR(inode->i_mode))
		max_key.type = BTRFS_XATTR_ITEM_KEY;
	else
		max_key.type = (u8)-1;
	max_key.offset = (u64)-1;

	ret = btrfs_commit_inode_delayed_items(trans, inode);
	if (ret) {
		btrfs_free_path(path);
		btrfs_free_path(dst_path);
		return ret;
	}

	mutex_lock(&BTRFS_I(inode)->log_mutex);

	/*
	 * a brute force approach to making sure we get the most uptodate
	 * copies of everything.
	 */
	if (S_ISDIR(inode->i_mode)) {
		int max_key_type = BTRFS_DIR_LOG_INDEX_KEY;

		if (inode_only == LOG_INODE_EXISTS)
			max_key_type = BTRFS_XATTR_ITEM_KEY;
		ret = drop_objectid_items(trans, log, path, ino, max_key_type);
	} else {
		ret = btrfs_truncate_inode_items(trans, log, inode, 0, 0);
	}
	if (ret) {
		err = ret;
		goto out_unlock;
	}
	path->keep_locks = 1;

	while (1) {
		ins_nr = 0;
		ret = btrfs_search_forward(root, &min_key, &max_key,
					   path, 0, trans->transid);
		if (ret != 0)
			break;
again:
		/* note, ins_nr might be > 0 here, cleanup outside the loop */
		if (min_key.objectid != ino)
			break;
		if (min_key.type > max_key.type)
			break;

		src = path->nodes[0];
		if (ins_nr && ins_start_slot + ins_nr == path->slots[0]) {
			ins_nr++;
			goto next_slot;
		} else if (!ins_nr) {
			ins_start_slot = path->slots[0];
			ins_nr = 1;
			goto next_slot;
		}

		ret = copy_items(trans, log, dst_path, src, ins_start_slot,
				 ins_nr, inode_only);
		if (ret) {
			err = ret;
			goto out_unlock;
		}
		ins_nr = 1;
		ins_start_slot = path->slots[0];
next_slot:

		nritems = btrfs_header_nritems(path->nodes[0]);
		path->slots[0]++;
		if (path->slots[0] < nritems) {
			btrfs_item_key_to_cpu(path->nodes[0], &min_key,
					      path->slots[0]);
			goto again;
		}
		if (ins_nr) {
			ret = copy_items(trans, log, dst_path, src,
					 ins_start_slot,
					 ins_nr, inode_only);
			if (ret) {
				err = ret;
				goto out_unlock;
			}
			ins_nr = 0;
		}
		btrfs_release_path(path);

		if (min_key.offset < (u64)-1)
			min_key.offset++;
		else if (min_key.type < (u8)-1)
			min_key.type++;
		else if (min_key.objectid < (u64)-1)
			min_key.objectid++;
		else
			break;
	}
	if (ins_nr) {
		ret = copy_items(trans, log, dst_path, src,
				 ins_start_slot,
				 ins_nr, inode_only);
		if (ret) {
			err = ret;
			goto out_unlock;
		}
		ins_nr = 0;
	}
	WARN_ON(ins_nr);
	if (inode_only == LOG_INODE_ALL && S_ISDIR(inode->i_mode)) {
		btrfs_release_path(path);
		btrfs_release_path(dst_path);
		ret = log_directory_changes(trans, root, inode, path, dst_path);
		if (ret) {
			err = ret;
			goto out_unlock;
		}
	}
	BTRFS_I(inode)->logged_trans = trans->transid;
out_unlock:
	mutex_unlock(&BTRFS_I(inode)->log_mutex);

	btrfs_free_path(path);
	btrfs_free_path(dst_path);
	return err;
}

/*
 * follow the dentry parent pointers up the chain and see if any
 * of the directories in it require a full commit before they can
 * be logged.  Returns zero if nothing special needs to be done or 1 if
 * a full commit is required.
 */
static noinline int check_parent_dirs_for_sync(struct btrfs_trans_handle *trans,
					       struct inode *inode,
					       struct dentry *parent,
					       struct super_block *sb,
					       u64 last_committed)
{
	int ret = 0;
	struct btrfs_root *root;
	struct dentry *old_parent = NULL;

	/*
	 * for regular files, if its inode is already on disk, we don't
	 * have to worry about the parents at all.  This is because
	 * we can use the last_unlink_trans field to record renames
	 * and other fun in this file.
	 */
	if (S_ISREG(inode->i_mode) &&
	    BTRFS_I(inode)->generation <= last_committed &&
	    BTRFS_I(inode)->last_unlink_trans <= last_committed)
			goto out;

	if (!S_ISDIR(inode->i_mode)) {
		if (!parent || !parent->d_inode || sb != parent->d_inode->i_sb)
			goto out;
		inode = parent->d_inode;
	}

	while (1) {
		BTRFS_I(inode)->logged_trans = trans->transid;
		smp_mb();

		if (BTRFS_I(inode)->last_unlink_trans > last_committed) {
			root = BTRFS_I(inode)->root;

			/*
			 * make sure any commits to the log are forced
			 * to be full commits
			 */
			root->fs_info->last_trans_log_full_commit =
				trans->transid;
			ret = 1;
			break;
		}

		if (!parent || !parent->d_inode || sb != parent->d_inode->i_sb)
			break;

		if (IS_ROOT(parent))
			break;

		parent = dget_parent(parent);
		dput(old_parent);
		old_parent = parent;
		inode = parent->d_inode;

	}
	dput(old_parent);
out:
	return ret;
}

static int inode_in_log(struct btrfs_trans_handle *trans,
		 struct inode *inode)
{
	struct btrfs_root *root = BTRFS_I(inode)->root;
	int ret = 0;

	mutex_lock(&root->log_mutex);
	if (BTRFS_I(inode)->logged_trans == trans->transid &&
	    BTRFS_I(inode)->last_sub_trans <= root->last_log_commit)
		ret = 1;
	mutex_unlock(&root->log_mutex);
	return ret;
}


/*
 * helper function around btrfs_log_inode to make sure newly created
 * parent directories also end up in the log.  A minimal inode and backref
 * only logging is done of any parent directories that are older than
 * the last committed transaction
 */
int btrfs_log_inode_parent(struct btrfs_trans_handle *trans,
		    struct btrfs_root *root, struct inode *inode,
		    struct dentry *parent, int exists_only)
{
	int inode_only = exists_only ? LOG_INODE_EXISTS : LOG_INODE_ALL;
	struct super_block *sb;
	struct dentry *old_parent = NULL;
	int ret = 0;
	u64 last_committed = root->fs_info->last_trans_committed;

	sb = inode->i_sb;

	if (btrfs_test_opt(root, NOTREELOG)) {
		ret = 1;
		goto end_no_trans;
	}

	if (root->fs_info->last_trans_log_full_commit >
	    root->fs_info->last_trans_committed) {
		ret = 1;
		goto end_no_trans;
	}

	if (root != BTRFS_I(inode)->root ||
	    btrfs_root_refs(&root->root_item) == 0) {
		ret = 1;
		goto end_no_trans;
	}

	ret = check_parent_dirs_for_sync(trans, inode, parent,
					 sb, last_committed);
	if (ret)
		goto end_no_trans;

	if (inode_in_log(trans, inode)) {
		ret = BTRFS_NO_LOG_SYNC;
		goto end_no_trans;
	}

	ret = start_log_trans(trans, root);
	if (ret)
		goto end_trans;

	ret = btrfs_log_inode(trans, root, inode, inode_only);
	if (ret)
		goto end_trans;

	/*
	 * for regular files, if its inode is already on disk, we don't
	 * have to worry about the parents at all.  This is because
	 * we can use the last_unlink_trans field to record renames
	 * and other fun in this file.
	 */
	if (S_ISREG(inode->i_mode) &&
	    BTRFS_I(inode)->generation <= last_committed &&
	    BTRFS_I(inode)->last_unlink_trans <= last_committed) {
		ret = 0;
		goto end_trans;
	}

	inode_only = LOG_INODE_EXISTS;
	while (1) {
		if (!parent || !parent->d_inode || sb != parent->d_inode->i_sb)
			break;

		inode = parent->d_inode;
		if (root != BTRFS_I(inode)->root)
			break;

		if (BTRFS_I(inode)->generation >
		    root->fs_info->last_trans_committed) {
			ret = btrfs_log_inode(trans, root, inode, inode_only);
			if (ret)
				goto end_trans;
		}
		if (IS_ROOT(parent))
			break;

		parent = dget_parent(parent);
		dput(old_parent);
		old_parent = parent;
	}
	ret = 0;
end_trans:
	dput(old_parent);
	if (ret < 0) {
		BUG_ON(ret != -ENOSPC);
		root->fs_info->last_trans_log_full_commit = trans->transid;
		ret = 1;
	}
	btrfs_end_log_trans(root);
end_no_trans:
	return ret;
}

/*
 * it is not safe to log dentry if the chunk root has added new
 * chunks.  This returns 0 if the dentry was logged, and 1 otherwise.
 * If this returns 1, you must commit the transaction to safely get your
 * data on disk.
 */
int btrfs_log_dentry_safe(struct btrfs_trans_handle *trans,
			  struct btrfs_root *root, struct dentry *dentry)
{
	struct dentry *parent = dget_parent(dentry);
	int ret;

	ret = btrfs_log_inode_parent(trans, root, dentry->d_inode, parent, 0);
	dput(parent);

	return ret;
}

/*
 * should be called during mount to recover any replay any log trees
 * from the FS
 */
int btrfs_recover_log_trees(struct btrfs_root *log_root_tree)
{
	int ret;
	struct btrfs_path *path;
	struct btrfs_trans_handle *trans;
	struct btrfs_key key;
	struct btrfs_key found_key;
	struct btrfs_key tmp_key;
	struct btrfs_root *log;
	struct btrfs_fs_info *fs_info = log_root_tree->fs_info;
	struct walk_control wc = {
		.process_func = process_one_buffer,
		.stage = 0,
	};

	path = btrfs_alloc_path();
	if (!path)
		return -ENOMEM;

	fs_info->log_root_recovering = 1;

	trans = btrfs_start_transaction(fs_info->tree_root, 0);
	BUG_ON(IS_ERR(trans));

	wc.trans = trans;
	wc.pin = 1;

	ret = walk_log_tree(trans, log_root_tree, &wc);
	BUG_ON(ret);

again:
	key.objectid = BTRFS_TREE_LOG_OBJECTID;
	key.offset = (u64)-1;
	btrfs_set_key_type(&key, BTRFS_ROOT_ITEM_KEY);

	while (1) {
		ret = btrfs_search_slot(NULL, log_root_tree, &key, path, 0, 0);
		if (ret < 0)
			break;
		if (ret > 0) {
			if (path->slots[0] == 0)
				break;
			path->slots[0]--;
		}
		btrfs_item_key_to_cpu(path->nodes[0], &found_key,
				      path->slots[0]);
		btrfs_release_path(path);
		if (found_key.objectid != BTRFS_TREE_LOG_OBJECTID)
			break;

		log = btrfs_read_fs_root_no_radix(log_root_tree,
						  &found_key);
		BUG_ON(IS_ERR(log));

		tmp_key.objectid = found_key.offset;
		tmp_key.type = BTRFS_ROOT_ITEM_KEY;
		tmp_key.offset = (u64)-1;

		wc.replay_dest = btrfs_read_fs_root_no_name(fs_info, &tmp_key);
		BUG_ON(!wc.replay_dest);

		wc.replay_dest->log_root = log;
		btrfs_record_root_in_trans(trans, wc.replay_dest);
		ret = walk_log_tree(trans, log, &wc);
		BUG_ON(ret);

		if (wc.stage == LOG_WALK_REPLAY_ALL) {
			ret = fixup_inode_link_counts(trans, wc.replay_dest,
						      path);
			BUG_ON(ret);
		}

		key.offset = found_key.offset - 1;
		wc.replay_dest->log_root = NULL;
		free_extent_buffer(log->node);
		free_extent_buffer(log->commit_root);
		kfree(log);

		if (found_key.offset == 0)
			break;
	}
	btrfs_release_path(path);

	/* step one is to pin it all, step two is to replay just inodes */
	if (wc.pin) {
		wc.pin = 0;
		wc.process_func = replay_one_buffer;
		wc.stage = LOG_WALK_REPLAY_INODES;
		goto again;
	}
	/* step three is to replay everything */
	if (wc.stage < LOG_WALK_REPLAY_ALL) {
		wc.stage++;
		goto again;
	}

	btrfs_free_path(path);

	free_extent_buffer(log_root_tree->node);
	log_root_tree->log_root = NULL;
	fs_info->log_root_recovering = 0;

	/* step 4: commit the transaction, which also unpins the blocks */
	btrfs_commit_transaction(trans, fs_info->tree_root);

	kfree(log_root_tree);
	return 0;
}

/*
 * there are some corner cases where we want to force a full
 * commit instead of allowing a directory to be logged.
 *
 * They revolve around files there were unlinked from the directory, and
 * this function updates the parent directory so that a full commit is
 * properly done if it is fsync'd later after the unlinks are done.
 */
void btrfs_record_unlink_dir(struct btrfs_trans_handle *trans,
			     struct inode *dir, struct inode *inode,
			     int for_rename)
{
	/*
	 * when we're logging a file, if it hasn't been renamed
	 * or unlinked, and its inode is fully committed on disk,
	 * we don't have to worry about walking up the directory chain
	 * to log its parents.
	 *
	 * So, we use the last_unlink_trans field to put this transid
	 * into the file.  When the file is logged we check it and
	 * don't log the parents if the file is fully on disk.
	 */
	if (S_ISREG(inode->i_mode))
		BTRFS_I(inode)->last_unlink_trans = trans->transid;

	/*
	 * if this directory was already logged any new
	 * names for this file/dir will get recorded
	 */
	smp_mb();
	if (BTRFS_I(dir)->logged_trans == trans->transid)
		return;

	/*
	 * if the inode we're about to unlink was logged,
	 * the log will be properly updated for any new names
	 */
	if (BTRFS_I(inode)->logged_trans == trans->transid)
		return;

	/*
	 * when renaming files across directories, if the directory
	 * there we're unlinking from gets fsync'd later on, there's
	 * no way to find the destination directory later and fsync it
	 * properly.  So, we have to be conservative and force commits
	 * so the new name gets discovered.
	 */
	if (for_rename)
		goto record;

	/* we can safely do the unlink without any special recording */
	return;

record:
	BTRFS_I(dir)->last_unlink_trans = trans->transid;
}

/*
 * Call this after adding a new name for a file and it will properly
 * update the log to reflect the new name.
 *
 * It will return zero if all goes well, and it will return 1 if a
 * full transaction commit is required.
 */
int btrfs_log_new_name(struct btrfs_trans_handle *trans,
			struct inode *inode, struct inode *old_dir,
			struct dentry *parent)
{
	struct btrfs_root * root = BTRFS_I(inode)->root;

	/*
	 * this will force the logging code to walk the dentry chain
	 * up for the file
	 */
	if (S_ISREG(inode->i_mode))
		BTRFS_I(inode)->last_unlink_trans = trans->transid;

	/*
	 * if this inode hasn't been logged and directory we're renaming it
	 * from hasn't been logged, we don't need to log it
	 */
	if (BTRFS_I(inode)->logged_trans <=
	    root->fs_info->last_trans_committed &&
	    (!old_dir || BTRFS_I(old_dir)->logged_trans <=
		    root->fs_info->last_trans_committed))
		return 0;

	return btrfs_log_inode_parent(trans, root, inode, parent, 1);
}
<|MERGE_RESOLUTION|>--- conflicted
+++ resolved
@@ -1077,15 +1077,10 @@
 		 */
 		key.offset = (u64)-1;
 	}
-<<<<<<< HEAD
-	btrfs_release_path(path);
-	return 0;
-=======
 	ret = 0;
 out:
-	btrfs_release_path(root, path);
+	btrfs_release_path(path);
 	return ret;
->>>>>>> 1f78160c
 }
 
 
@@ -2609,14 +2604,9 @@
 			break;
 
 		ret = btrfs_del_item(trans, log, path);
-<<<<<<< HEAD
-		BUG_ON(ret);
-		btrfs_release_path(path);
-=======
 		if (ret)
 			break;
-		btrfs_release_path(log, path);
->>>>>>> 1f78160c
+		btrfs_release_path(path);
 	}
 	btrfs_release_path(path);
 	return ret;
