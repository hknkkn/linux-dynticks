/*
 * mac80211 configuration hooks for cfg80211
 *
 * Copyright 2006-2010	Johannes Berg <johannes@sipsolutions.net>
 *
 * This file is GPLv2 as found in COPYING.
 */

#include <linux/ieee80211.h>
#include <linux/nl80211.h>
#include <linux/rtnetlink.h>
#include <linux/slab.h>
#include <net/net_namespace.h>
#include <linux/rcupdate.h>
#include <net/cfg80211.h>
#include "ieee80211_i.h"
#include "driver-ops.h"
#include "cfg.h"
#include "rate.h"
#include "mesh.h"

static bool nl80211_type_check(enum nl80211_iftype type)
{
	switch (type) {
	case NL80211_IFTYPE_ADHOC:
	case NL80211_IFTYPE_STATION:
	case NL80211_IFTYPE_MONITOR:
#ifdef CONFIG_MAC80211_MESH
	case NL80211_IFTYPE_MESH_POINT:
#endif
	case NL80211_IFTYPE_AP:
	case NL80211_IFTYPE_AP_VLAN:
	case NL80211_IFTYPE_WDS:
		return true;
	default:
		return false;
	}
}

static bool nl80211_params_check(enum nl80211_iftype type,
				 struct vif_params *params)
{
	if (!nl80211_type_check(type))
		return false;

	return true;
}

static int ieee80211_add_iface(struct wiphy *wiphy, char *name,
			       enum nl80211_iftype type, u32 *flags,
			       struct vif_params *params)
{
	struct ieee80211_local *local = wiphy_priv(wiphy);
	struct net_device *dev;
	struct ieee80211_sub_if_data *sdata;
	int err;

	if (!nl80211_params_check(type, params))
		return -EINVAL;

	err = ieee80211_if_add(local, name, &dev, type, params);
	if (err || type != NL80211_IFTYPE_MONITOR || !flags)
		return err;

	sdata = IEEE80211_DEV_TO_SUB_IF(dev);
	sdata->u.mntr_flags = *flags;
	return 0;
}

static int ieee80211_del_iface(struct wiphy *wiphy, struct net_device *dev)
{
	ieee80211_if_remove(IEEE80211_DEV_TO_SUB_IF(dev));

	return 0;
}

static int ieee80211_change_iface(struct wiphy *wiphy,
				  struct net_device *dev,
				  enum nl80211_iftype type, u32 *flags,
				  struct vif_params *params)
{
	struct ieee80211_sub_if_data *sdata = IEEE80211_DEV_TO_SUB_IF(dev);
	int ret;

	if (ieee80211_sdata_running(sdata))
		return -EBUSY;

	if (!nl80211_params_check(type, params))
		return -EINVAL;

	ret = ieee80211_if_change_type(sdata, type);
	if (ret)
		return ret;

	if (ieee80211_vif_is_mesh(&sdata->vif) && params->mesh_id_len)
		ieee80211_sdata_set_mesh_id(sdata,
					    params->mesh_id_len,
					    params->mesh_id);

	if (type == NL80211_IFTYPE_AP_VLAN &&
	    params && params->use_4addr == 0)
		rcu_assign_pointer(sdata->u.vlan.sta, NULL);
	else if (type == NL80211_IFTYPE_STATION &&
		 params && params->use_4addr >= 0)
		sdata->u.mgd.use_4addr = params->use_4addr;

	if (sdata->vif.type == NL80211_IFTYPE_MONITOR && flags)
		sdata->u.mntr_flags = *flags;

	return 0;
}

static int ieee80211_add_key(struct wiphy *wiphy, struct net_device *dev,
			     u8 key_idx, const u8 *mac_addr,
			     struct key_params *params)
{
	struct ieee80211_sub_if_data *sdata;
	struct sta_info *sta = NULL;
	enum ieee80211_key_alg alg;
	struct ieee80211_key *key;
	int err;

	if (!netif_running(dev))
		return -ENETDOWN;

	sdata = IEEE80211_DEV_TO_SUB_IF(dev);

	switch (params->cipher) {
	case WLAN_CIPHER_SUITE_WEP40:
	case WLAN_CIPHER_SUITE_WEP104:
		alg = ALG_WEP;
		break;
	case WLAN_CIPHER_SUITE_TKIP:
		alg = ALG_TKIP;
		break;
	case WLAN_CIPHER_SUITE_CCMP:
		alg = ALG_CCMP;
		break;
	case WLAN_CIPHER_SUITE_AES_CMAC:
		alg = ALG_AES_CMAC;
		break;
	default:
		return -EINVAL;
	}

	key = ieee80211_key_alloc(alg, key_idx, params->key_len, params->key,
				  params->seq_len, params->seq);
	if (!key)
		return -ENOMEM;

	mutex_lock(&sdata->local->sta_mtx);

	if (mac_addr) {
		sta = sta_info_get_bss(sdata, mac_addr);
		if (!sta) {
			ieee80211_key_free(key);
			err = -ENOENT;
			goto out_unlock;
		}
	}

	ieee80211_key_link(key, sdata, sta);

	err = 0;
 out_unlock:
	mutex_unlock(&sdata->local->sta_mtx);

	return err;
}

static int ieee80211_del_key(struct wiphy *wiphy, struct net_device *dev,
			     u8 key_idx, const u8 *mac_addr)
{
	struct ieee80211_sub_if_data *sdata;
	struct sta_info *sta;
	int ret;

	sdata = IEEE80211_DEV_TO_SUB_IF(dev);

	mutex_lock(&sdata->local->sta_mtx);

	if (mac_addr) {
		ret = -ENOENT;

		sta = sta_info_get_bss(sdata, mac_addr);
		if (!sta)
			goto out_unlock;

		if (sta->key) {
			ieee80211_key_free(sta->key);
			WARN_ON(sta->key);
			ret = 0;
		}

		goto out_unlock;
	}

	if (!sdata->keys[key_idx]) {
		ret = -ENOENT;
		goto out_unlock;
	}

	ieee80211_key_free(sdata->keys[key_idx]);
	WARN_ON(sdata->keys[key_idx]);

	ret = 0;
 out_unlock:
	mutex_unlock(&sdata->local->sta_mtx);

	return ret;
}

static int ieee80211_get_key(struct wiphy *wiphy, struct net_device *dev,
			     u8 key_idx, const u8 *mac_addr, void *cookie,
			     void (*callback)(void *cookie,
					      struct key_params *params))
{
	struct ieee80211_sub_if_data *sdata;
	struct sta_info *sta = NULL;
	u8 seq[6] = {0};
	struct key_params params;
	struct ieee80211_key *key;
	u32 iv32;
	u16 iv16;
	int err = -ENOENT;

	sdata = IEEE80211_DEV_TO_SUB_IF(dev);

	rcu_read_lock();

	if (mac_addr) {
		sta = sta_info_get_bss(sdata, mac_addr);
		if (!sta)
			goto out;

		key = sta->key;
	} else
		key = sdata->keys[key_idx];

	if (!key)
		goto out;

	memset(&params, 0, sizeof(params));

	switch (key->conf.alg) {
	case ALG_TKIP:
		params.cipher = WLAN_CIPHER_SUITE_TKIP;

		iv32 = key->u.tkip.tx.iv32;
		iv16 = key->u.tkip.tx.iv16;

		if (key->flags & KEY_FLAG_UPLOADED_TO_HARDWARE)
			drv_get_tkip_seq(sdata->local,
					 key->conf.hw_key_idx,
					 &iv32, &iv16);

		seq[0] = iv16 & 0xff;
		seq[1] = (iv16 >> 8) & 0xff;
		seq[2] = iv32 & 0xff;
		seq[3] = (iv32 >> 8) & 0xff;
		seq[4] = (iv32 >> 16) & 0xff;
		seq[5] = (iv32 >> 24) & 0xff;
		params.seq = seq;
		params.seq_len = 6;
		break;
	case ALG_CCMP:
		params.cipher = WLAN_CIPHER_SUITE_CCMP;
		seq[0] = key->u.ccmp.tx_pn[5];
		seq[1] = key->u.ccmp.tx_pn[4];
		seq[2] = key->u.ccmp.tx_pn[3];
		seq[3] = key->u.ccmp.tx_pn[2];
		seq[4] = key->u.ccmp.tx_pn[1];
		seq[5] = key->u.ccmp.tx_pn[0];
		params.seq = seq;
		params.seq_len = 6;
		break;
	case ALG_WEP:
		if (key->conf.keylen == 5)
			params.cipher = WLAN_CIPHER_SUITE_WEP40;
		else
			params.cipher = WLAN_CIPHER_SUITE_WEP104;
		break;
	case ALG_AES_CMAC:
		params.cipher = WLAN_CIPHER_SUITE_AES_CMAC;
		seq[0] = key->u.aes_cmac.tx_pn[5];
		seq[1] = key->u.aes_cmac.tx_pn[4];
		seq[2] = key->u.aes_cmac.tx_pn[3];
		seq[3] = key->u.aes_cmac.tx_pn[2];
		seq[4] = key->u.aes_cmac.tx_pn[1];
		seq[5] = key->u.aes_cmac.tx_pn[0];
		params.seq = seq;
		params.seq_len = 6;
		break;
	}

	params.key = key->conf.key;
	params.key_len = key->conf.keylen;

	callback(cookie, &params);
	err = 0;

 out:
	rcu_read_unlock();
	return err;
}

static int ieee80211_config_default_key(struct wiphy *wiphy,
					struct net_device *dev,
					u8 key_idx)
{
	struct ieee80211_sub_if_data *sdata = IEEE80211_DEV_TO_SUB_IF(dev);

	ieee80211_set_default_key(sdata, key_idx);

	return 0;
}

static int ieee80211_config_default_mgmt_key(struct wiphy *wiphy,
					     struct net_device *dev,
					     u8 key_idx)
{
	struct ieee80211_sub_if_data *sdata;

	rcu_read_lock();

	sdata = IEEE80211_DEV_TO_SUB_IF(dev);
	ieee80211_set_default_mgmt_key(sdata, key_idx);

	rcu_read_unlock();

	return 0;
}

static void sta_set_sinfo(struct sta_info *sta, struct station_info *sinfo)
{
	struct ieee80211_sub_if_data *sdata = sta->sdata;

	sinfo->generation = sdata->local->sta_generation;

	sinfo->filled = STATION_INFO_INACTIVE_TIME |
			STATION_INFO_RX_BYTES |
			STATION_INFO_TX_BYTES |
			STATION_INFO_RX_PACKETS |
			STATION_INFO_TX_PACKETS |
			STATION_INFO_TX_BITRATE;

	sinfo->inactive_time = jiffies_to_msecs(jiffies - sta->last_rx);
	sinfo->rx_bytes = sta->rx_bytes;
	sinfo->tx_bytes = sta->tx_bytes;
	sinfo->rx_packets = sta->rx_packets;
	sinfo->tx_packets = sta->tx_packets;

	if ((sta->local->hw.flags & IEEE80211_HW_SIGNAL_DBM) ||
	    (sta->local->hw.flags & IEEE80211_HW_SIGNAL_UNSPEC)) {
		sinfo->filled |= STATION_INFO_SIGNAL;
		sinfo->signal = (s8)sta->last_signal;
	}

	sinfo->txrate.flags = 0;
	if (sta->last_tx_rate.flags & IEEE80211_TX_RC_MCS)
		sinfo->txrate.flags |= RATE_INFO_FLAGS_MCS;
	if (sta->last_tx_rate.flags & IEEE80211_TX_RC_40_MHZ_WIDTH)
		sinfo->txrate.flags |= RATE_INFO_FLAGS_40_MHZ_WIDTH;
	if (sta->last_tx_rate.flags & IEEE80211_TX_RC_SHORT_GI)
		sinfo->txrate.flags |= RATE_INFO_FLAGS_SHORT_GI;

	if (!(sta->last_tx_rate.flags & IEEE80211_TX_RC_MCS)) {
		struct ieee80211_supported_band *sband;
		sband = sta->local->hw.wiphy->bands[
				sta->local->hw.conf.channel->band];
		sinfo->txrate.legacy =
			sband->bitrates[sta->last_tx_rate.idx].bitrate;
	} else
		sinfo->txrate.mcs = sta->last_tx_rate.idx;

	if (ieee80211_vif_is_mesh(&sdata->vif)) {
#ifdef CONFIG_MAC80211_MESH
		sinfo->filled |= STATION_INFO_LLID |
				 STATION_INFO_PLID |
				 STATION_INFO_PLINK_STATE;

		sinfo->llid = le16_to_cpu(sta->llid);
		sinfo->plid = le16_to_cpu(sta->plid);
		sinfo->plink_state = sta->plink_state;
#endif
	}
}


static int ieee80211_dump_station(struct wiphy *wiphy, struct net_device *dev,
				 int idx, u8 *mac, struct station_info *sinfo)
{
	struct ieee80211_sub_if_data *sdata = IEEE80211_DEV_TO_SUB_IF(dev);
	struct sta_info *sta;
	int ret = -ENOENT;

	rcu_read_lock();

	sta = sta_info_get_by_idx(sdata, idx);
	if (sta) {
		ret = 0;
		memcpy(mac, sta->sta.addr, ETH_ALEN);
		sta_set_sinfo(sta, sinfo);
	}

	rcu_read_unlock();

	return ret;
}

static int ieee80211_dump_survey(struct wiphy *wiphy, struct net_device *dev,
				 int idx, struct survey_info *survey)
{
	struct ieee80211_local *local = wdev_priv(dev->ieee80211_ptr);

	if (!local->ops->get_survey)
		return -EOPNOTSUPP;

	return drv_get_survey(local, idx, survey);
}

static int ieee80211_get_station(struct wiphy *wiphy, struct net_device *dev,
				 u8 *mac, struct station_info *sinfo)
{
	struct ieee80211_sub_if_data *sdata = IEEE80211_DEV_TO_SUB_IF(dev);
	struct sta_info *sta;
	int ret = -ENOENT;

	rcu_read_lock();

	sta = sta_info_get_bss(sdata, mac);
	if (sta) {
		ret = 0;
		sta_set_sinfo(sta, sinfo);
	}

	rcu_read_unlock();

	return ret;
}

/*
 * This handles both adding a beacon and setting new beacon info
 */
static int ieee80211_config_beacon(struct ieee80211_sub_if_data *sdata,
				   struct beacon_parameters *params)
{
	struct beacon_data *new, *old;
	int new_head_len, new_tail_len;
	int size;
	int err = -EINVAL;

	old = sdata->u.ap.beacon;

	/* head must not be zero-length */
	if (params->head && !params->head_len)
		return -EINVAL;

	/*
	 * This is a kludge. beacon interval should really be part
	 * of the beacon information.
	 */
	if (params->interval &&
	    (sdata->vif.bss_conf.beacon_int != params->interval)) {
		sdata->vif.bss_conf.beacon_int = params->interval;
		ieee80211_bss_info_change_notify(sdata,
						 BSS_CHANGED_BEACON_INT);
	}

	/* Need to have a beacon head if we don't have one yet */
	if (!params->head && !old)
		return err;

	/* sorry, no way to start beaconing without dtim period */
	if (!params->dtim_period && !old)
		return err;

	/* new or old head? */
	if (params->head)
		new_head_len = params->head_len;
	else
		new_head_len = old->head_len;

	/* new or old tail? */
	if (params->tail || !old)
		/* params->tail_len will be zero for !params->tail */
		new_tail_len = params->tail_len;
	else
		new_tail_len = old->tail_len;

	size = sizeof(*new) + new_head_len + new_tail_len;

	new = kzalloc(size, GFP_KERNEL);
	if (!new)
		return -ENOMEM;

	/* start filling the new info now */

	/* new or old dtim period? */
	if (params->dtim_period)
		new->dtim_period = params->dtim_period;
	else
		new->dtim_period = old->dtim_period;

	/*
	 * pointers go into the block we allocated,
	 * memory is | beacon_data | head | tail |
	 */
	new->head = ((u8 *) new) + sizeof(*new);
	new->tail = new->head + new_head_len;
	new->head_len = new_head_len;
	new->tail_len = new_tail_len;

	/* copy in head */
	if (params->head)
		memcpy(new->head, params->head, new_head_len);
	else
		memcpy(new->head, old->head, new_head_len);

	/* copy in optional tail */
	if (params->tail)
		memcpy(new->tail, params->tail, new_tail_len);
	else
		if (old)
			memcpy(new->tail, old->tail, new_tail_len);

	sdata->vif.bss_conf.dtim_period = new->dtim_period;

	rcu_assign_pointer(sdata->u.ap.beacon, new);

	synchronize_rcu();

	kfree(old);

	ieee80211_bss_info_change_notify(sdata, BSS_CHANGED_BEACON_ENABLED |
						BSS_CHANGED_BEACON);
	return 0;
}

static int ieee80211_add_beacon(struct wiphy *wiphy, struct net_device *dev,
				struct beacon_parameters *params)
{
	struct ieee80211_sub_if_data *sdata;
	struct beacon_data *old;

	sdata = IEEE80211_DEV_TO_SUB_IF(dev);

	old = sdata->u.ap.beacon;

	if (old)
		return -EALREADY;

	return ieee80211_config_beacon(sdata, params);
}

static int ieee80211_set_beacon(struct wiphy *wiphy, struct net_device *dev,
				struct beacon_parameters *params)
{
	struct ieee80211_sub_if_data *sdata;
	struct beacon_data *old;

	sdata = IEEE80211_DEV_TO_SUB_IF(dev);

	old = sdata->u.ap.beacon;

	if (!old)
		return -ENOENT;

	return ieee80211_config_beacon(sdata, params);
}

static int ieee80211_del_beacon(struct wiphy *wiphy, struct net_device *dev)
{
	struct ieee80211_sub_if_data *sdata;
	struct beacon_data *old;

	sdata = IEEE80211_DEV_TO_SUB_IF(dev);

	old = sdata->u.ap.beacon;

	if (!old)
		return -ENOENT;

	rcu_assign_pointer(sdata->u.ap.beacon, NULL);
	synchronize_rcu();
	kfree(old);

	ieee80211_bss_info_change_notify(sdata, BSS_CHANGED_BEACON_ENABLED);
	return 0;
}

/* Layer 2 Update frame (802.2 Type 1 LLC XID Update response) */
struct iapp_layer2_update {
	u8 da[ETH_ALEN];	/* broadcast */
	u8 sa[ETH_ALEN];	/* STA addr */
	__be16 len;		/* 6 */
	u8 dsap;		/* 0 */
	u8 ssap;		/* 0 */
	u8 control;
	u8 xid_info[3];
} __packed;

static void ieee80211_send_layer2_update(struct sta_info *sta)
{
	struct iapp_layer2_update *msg;
	struct sk_buff *skb;

	/* Send Level 2 Update Frame to update forwarding tables in layer 2
	 * bridge devices */

	skb = dev_alloc_skb(sizeof(*msg));
	if (!skb)
		return;
	msg = (struct iapp_layer2_update *)skb_put(skb, sizeof(*msg));

	/* 802.2 Type 1 Logical Link Control (LLC) Exchange Identifier (XID)
	 * Update response frame; IEEE Std 802.2-1998, 5.4.1.2.1 */

	memset(msg->da, 0xff, ETH_ALEN);
	memcpy(msg->sa, sta->sta.addr, ETH_ALEN);
	msg->len = htons(6);
	msg->dsap = 0;
	msg->ssap = 0x01;	/* NULL LSAP, CR Bit: Response */
	msg->control = 0xaf;	/* XID response lsb.1111F101.
				 * F=0 (no poll command; unsolicited frame) */
	msg->xid_info[0] = 0x81;	/* XID format identifier */
	msg->xid_info[1] = 1;	/* LLC types/classes: Type 1 LLC */
	msg->xid_info[2] = 0;	/* XID sender's receive window size (RW) */

	skb->dev = sta->sdata->dev;
	skb->protocol = eth_type_trans(skb, sta->sdata->dev);
	memset(skb->cb, 0, sizeof(skb->cb));
	netif_rx(skb);
}

static void sta_apply_parameters(struct ieee80211_local *local,
				 struct sta_info *sta,
				 struct station_parameters *params)
{
	u32 rates;
	int i, j;
	struct ieee80211_supported_band *sband;
	struct ieee80211_sub_if_data *sdata = sta->sdata;
	u32 mask, set;

	sband = local->hw.wiphy->bands[local->oper_channel->band];

	spin_lock_bh(&sta->lock);
	mask = params->sta_flags_mask;
	set = params->sta_flags_set;

	if (mask & BIT(NL80211_STA_FLAG_AUTHORIZED)) {
		sta->flags &= ~WLAN_STA_AUTHORIZED;
		if (set & BIT(NL80211_STA_FLAG_AUTHORIZED))
			sta->flags |= WLAN_STA_AUTHORIZED;
	}

	if (mask & BIT(NL80211_STA_FLAG_SHORT_PREAMBLE)) {
		sta->flags &= ~WLAN_STA_SHORT_PREAMBLE;
		if (set & BIT(NL80211_STA_FLAG_SHORT_PREAMBLE))
			sta->flags |= WLAN_STA_SHORT_PREAMBLE;
	}

	if (mask & BIT(NL80211_STA_FLAG_WME)) {
		sta->flags &= ~WLAN_STA_WME;
		if (set & BIT(NL80211_STA_FLAG_WME))
			sta->flags |= WLAN_STA_WME;
	}

	if (mask & BIT(NL80211_STA_FLAG_MFP)) {
		sta->flags &= ~WLAN_STA_MFP;
		if (set & BIT(NL80211_STA_FLAG_MFP))
			sta->flags |= WLAN_STA_MFP;
	}
	spin_unlock_bh(&sta->lock);

	/*
	 * cfg80211 validates this (1-2007) and allows setting the AID
	 * only when creating a new station entry
	 */
	if (params->aid)
		sta->sta.aid = params->aid;

	/*
	 * FIXME: updating the following information is racy when this
	 *	  function is called from ieee80211_change_station().
	 *	  However, all this information should be static so
	 *	  maybe we should just reject attemps to change it.
	 */

	if (params->listen_interval >= 0)
		sta->listen_interval = params->listen_interval;

	if (params->supported_rates) {
		rates = 0;

		for (i = 0; i < params->supported_rates_len; i++) {
			int rate = (params->supported_rates[i] & 0x7f) * 5;
			for (j = 0; j < sband->n_bitrates; j++) {
				if (sband->bitrates[j].bitrate == rate)
					rates |= BIT(j);
			}
		}
		sta->sta.supp_rates[local->oper_channel->band] = rates;
	}

	if (params->ht_capa)
		ieee80211_ht_cap_ie_to_sta_ht_cap(sband,
						  params->ht_capa,
						  &sta->sta.ht_cap);

	if (ieee80211_vif_is_mesh(&sdata->vif) && params->plink_action) {
		switch (params->plink_action) {
		case PLINK_ACTION_OPEN:
			mesh_plink_open(sta);
			break;
		case PLINK_ACTION_BLOCK:
			mesh_plink_block(sta);
			break;
		}
	}
}

static int ieee80211_add_station(struct wiphy *wiphy, struct net_device *dev,
				 u8 *mac, struct station_parameters *params)
{
	struct ieee80211_local *local = wiphy_priv(wiphy);
	struct sta_info *sta;
	struct ieee80211_sub_if_data *sdata;
	int err;
	int layer2_update;

	if (params->vlan) {
		sdata = IEEE80211_DEV_TO_SUB_IF(params->vlan);

		if (sdata->vif.type != NL80211_IFTYPE_AP_VLAN &&
		    sdata->vif.type != NL80211_IFTYPE_AP)
			return -EINVAL;
	} else
		sdata = IEEE80211_DEV_TO_SUB_IF(dev);

	if (compare_ether_addr(mac, sdata->vif.addr) == 0)
		return -EINVAL;

	if (is_multicast_ether_addr(mac))
		return -EINVAL;

	sta = sta_info_alloc(sdata, mac, GFP_KERNEL);
	if (!sta)
		return -ENOMEM;

	sta->flags = WLAN_STA_AUTH | WLAN_STA_ASSOC;

	sta_apply_parameters(local, sta, params);

	rate_control_rate_init(sta);

	layer2_update = sdata->vif.type == NL80211_IFTYPE_AP_VLAN ||
		sdata->vif.type == NL80211_IFTYPE_AP;

	err = sta_info_insert_rcu(sta);
	if (err) {
		rcu_read_unlock();
		return err;
	}

	if (layer2_update)
		ieee80211_send_layer2_update(sta);

	rcu_read_unlock();

	return 0;
}

static int ieee80211_del_station(struct wiphy *wiphy, struct net_device *dev,
				 u8 *mac)
{
	struct ieee80211_local *local = wiphy_priv(wiphy);
	struct ieee80211_sub_if_data *sdata;

	sdata = IEEE80211_DEV_TO_SUB_IF(dev);

	if (mac)
		return sta_info_destroy_addr_bss(sdata, mac);

	sta_info_flush(local, sdata);
	return 0;
}

static int ieee80211_change_station(struct wiphy *wiphy,
				    struct net_device *dev,
				    u8 *mac,
				    struct station_parameters *params)
{
	struct ieee80211_sub_if_data *sdata = IEEE80211_DEV_TO_SUB_IF(dev);
	struct ieee80211_local *local = wiphy_priv(wiphy);
	struct sta_info *sta;
	struct ieee80211_sub_if_data *vlansdata;

	rcu_read_lock();

	sta = sta_info_get_bss(sdata, mac);
	if (!sta) {
		rcu_read_unlock();
		return -ENOENT;
	}

	if (params->vlan && params->vlan != sta->sdata->dev) {
		vlansdata = IEEE80211_DEV_TO_SUB_IF(params->vlan);

		if (vlansdata->vif.type != NL80211_IFTYPE_AP_VLAN &&
		    vlansdata->vif.type != NL80211_IFTYPE_AP) {
			rcu_read_unlock();
			return -EINVAL;
		}

		if (params->vlan->ieee80211_ptr->use_4addr) {
			if (vlansdata->u.vlan.sta) {
				rcu_read_unlock();
				return -EBUSY;
			}

			rcu_assign_pointer(vlansdata->u.vlan.sta, sta);
		}

		sta->sdata = vlansdata;
		ieee80211_send_layer2_update(sta);
	}

	sta_apply_parameters(local, sta, params);

	rcu_read_unlock();

	return 0;
}

#ifdef CONFIG_MAC80211_MESH
static int ieee80211_add_mpath(struct wiphy *wiphy, struct net_device *dev,
				 u8 *dst, u8 *next_hop)
{
	struct ieee80211_sub_if_data *sdata;
	struct mesh_path *mpath;
	struct sta_info *sta;
	int err;

	sdata = IEEE80211_DEV_TO_SUB_IF(dev);

	rcu_read_lock();
	sta = sta_info_get(sdata, next_hop);
	if (!sta) {
		rcu_read_unlock();
		return -ENOENT;
	}

	err = mesh_path_add(dst, sdata);
	if (err) {
		rcu_read_unlock();
		return err;
	}

	mpath = mesh_path_lookup(dst, sdata);
	if (!mpath) {
		rcu_read_unlock();
		return -ENXIO;
	}
	mesh_path_fix_nexthop(mpath, sta);

	rcu_read_unlock();
	return 0;
}

static int ieee80211_del_mpath(struct wiphy *wiphy, struct net_device *dev,
				 u8 *dst)
{
	struct ieee80211_sub_if_data *sdata = IEEE80211_DEV_TO_SUB_IF(dev);

	if (dst)
		return mesh_path_del(dst, sdata);

	mesh_path_flush(sdata);
	return 0;
}

static int ieee80211_change_mpath(struct wiphy *wiphy,
				    struct net_device *dev,
				    u8 *dst, u8 *next_hop)
{
	struct ieee80211_sub_if_data *sdata;
	struct mesh_path *mpath;
	struct sta_info *sta;

	sdata = IEEE80211_DEV_TO_SUB_IF(dev);

	rcu_read_lock();

	sta = sta_info_get(sdata, next_hop);
	if (!sta) {
		rcu_read_unlock();
		return -ENOENT;
	}

	mpath = mesh_path_lookup(dst, sdata);
	if (!mpath) {
		rcu_read_unlock();
		return -ENOENT;
	}

	mesh_path_fix_nexthop(mpath, sta);

	rcu_read_unlock();
	return 0;
}

static void mpath_set_pinfo(struct mesh_path *mpath, u8 *next_hop,
			    struct mpath_info *pinfo)
{
	if (mpath->next_hop)
		memcpy(next_hop, mpath->next_hop->sta.addr, ETH_ALEN);
	else
		memset(next_hop, 0, ETH_ALEN);

	pinfo->generation = mesh_paths_generation;

	pinfo->filled = MPATH_INFO_FRAME_QLEN |
			MPATH_INFO_SN |
			MPATH_INFO_METRIC |
			MPATH_INFO_EXPTIME |
			MPATH_INFO_DISCOVERY_TIMEOUT |
			MPATH_INFO_DISCOVERY_RETRIES |
			MPATH_INFO_FLAGS;

	pinfo->frame_qlen = mpath->frame_queue.qlen;
	pinfo->sn = mpath->sn;
	pinfo->metric = mpath->metric;
	if (time_before(jiffies, mpath->exp_time))
		pinfo->exptime = jiffies_to_msecs(mpath->exp_time - jiffies);
	pinfo->discovery_timeout =
			jiffies_to_msecs(mpath->discovery_timeout);
	pinfo->discovery_retries = mpath->discovery_retries;
	pinfo->flags = 0;
	if (mpath->flags & MESH_PATH_ACTIVE)
		pinfo->flags |= NL80211_MPATH_FLAG_ACTIVE;
	if (mpath->flags & MESH_PATH_RESOLVING)
		pinfo->flags |= NL80211_MPATH_FLAG_RESOLVING;
	if (mpath->flags & MESH_PATH_SN_VALID)
		pinfo->flags |= NL80211_MPATH_FLAG_SN_VALID;
	if (mpath->flags & MESH_PATH_FIXED)
		pinfo->flags |= NL80211_MPATH_FLAG_FIXED;
	if (mpath->flags & MESH_PATH_RESOLVING)
		pinfo->flags |= NL80211_MPATH_FLAG_RESOLVING;

	pinfo->flags = mpath->flags;
}

static int ieee80211_get_mpath(struct wiphy *wiphy, struct net_device *dev,
			       u8 *dst, u8 *next_hop, struct mpath_info *pinfo)

{
	struct ieee80211_sub_if_data *sdata;
	struct mesh_path *mpath;

	sdata = IEEE80211_DEV_TO_SUB_IF(dev);

	rcu_read_lock();
	mpath = mesh_path_lookup(dst, sdata);
	if (!mpath) {
		rcu_read_unlock();
		return -ENOENT;
	}
	memcpy(dst, mpath->dst, ETH_ALEN);
	mpath_set_pinfo(mpath, next_hop, pinfo);
	rcu_read_unlock();
	return 0;
}

static int ieee80211_dump_mpath(struct wiphy *wiphy, struct net_device *dev,
				 int idx, u8 *dst, u8 *next_hop,
				 struct mpath_info *pinfo)
{
	struct ieee80211_sub_if_data *sdata;
	struct mesh_path *mpath;

	sdata = IEEE80211_DEV_TO_SUB_IF(dev);

	rcu_read_lock();
	mpath = mesh_path_lookup_by_idx(idx, sdata);
	if (!mpath) {
		rcu_read_unlock();
		return -ENOENT;
	}
	memcpy(dst, mpath->dst, ETH_ALEN);
	mpath_set_pinfo(mpath, next_hop, pinfo);
	rcu_read_unlock();
	return 0;
}

static int ieee80211_get_mesh_params(struct wiphy *wiphy,
				struct net_device *dev,
				struct mesh_config *conf)
{
	struct ieee80211_sub_if_data *sdata;
	sdata = IEEE80211_DEV_TO_SUB_IF(dev);

	memcpy(conf, &(sdata->u.mesh.mshcfg), sizeof(struct mesh_config));
	return 0;
}

static inline bool _chg_mesh_attr(enum nl80211_meshconf_params parm, u32 mask)
{
	return (mask >> (parm-1)) & 0x1;
}

static int ieee80211_set_mesh_params(struct wiphy *wiphy,
				struct net_device *dev,
				const struct mesh_config *nconf, u32 mask)
{
	struct mesh_config *conf;
	struct ieee80211_sub_if_data *sdata;
	struct ieee80211_if_mesh *ifmsh;

	sdata = IEEE80211_DEV_TO_SUB_IF(dev);
	ifmsh = &sdata->u.mesh;

	/* Set the config options which we are interested in setting */
	conf = &(sdata->u.mesh.mshcfg);
	if (_chg_mesh_attr(NL80211_MESHCONF_RETRY_TIMEOUT, mask))
		conf->dot11MeshRetryTimeout = nconf->dot11MeshRetryTimeout;
	if (_chg_mesh_attr(NL80211_MESHCONF_CONFIRM_TIMEOUT, mask))
		conf->dot11MeshConfirmTimeout = nconf->dot11MeshConfirmTimeout;
	if (_chg_mesh_attr(NL80211_MESHCONF_HOLDING_TIMEOUT, mask))
		conf->dot11MeshHoldingTimeout = nconf->dot11MeshHoldingTimeout;
	if (_chg_mesh_attr(NL80211_MESHCONF_MAX_PEER_LINKS, mask))
		conf->dot11MeshMaxPeerLinks = nconf->dot11MeshMaxPeerLinks;
	if (_chg_mesh_attr(NL80211_MESHCONF_MAX_RETRIES, mask))
		conf->dot11MeshMaxRetries = nconf->dot11MeshMaxRetries;
	if (_chg_mesh_attr(NL80211_MESHCONF_TTL, mask))
		conf->dot11MeshTTL = nconf->dot11MeshTTL;
	if (_chg_mesh_attr(NL80211_MESHCONF_AUTO_OPEN_PLINKS, mask))
		conf->auto_open_plinks = nconf->auto_open_plinks;
	if (_chg_mesh_attr(NL80211_MESHCONF_HWMP_MAX_PREQ_RETRIES, mask))
		conf->dot11MeshHWMPmaxPREQretries =
			nconf->dot11MeshHWMPmaxPREQretries;
	if (_chg_mesh_attr(NL80211_MESHCONF_PATH_REFRESH_TIME, mask))
		conf->path_refresh_time = nconf->path_refresh_time;
	if (_chg_mesh_attr(NL80211_MESHCONF_MIN_DISCOVERY_TIMEOUT, mask))
		conf->min_discovery_timeout = nconf->min_discovery_timeout;
	if (_chg_mesh_attr(NL80211_MESHCONF_HWMP_ACTIVE_PATH_TIMEOUT, mask))
		conf->dot11MeshHWMPactivePathTimeout =
			nconf->dot11MeshHWMPactivePathTimeout;
	if (_chg_mesh_attr(NL80211_MESHCONF_HWMP_PREQ_MIN_INTERVAL, mask))
		conf->dot11MeshHWMPpreqMinInterval =
			nconf->dot11MeshHWMPpreqMinInterval;
	if (_chg_mesh_attr(NL80211_MESHCONF_HWMP_NET_DIAM_TRVS_TIME,
			   mask))
		conf->dot11MeshHWMPnetDiameterTraversalTime =
			nconf->dot11MeshHWMPnetDiameterTraversalTime;
	if (_chg_mesh_attr(NL80211_MESHCONF_HWMP_ROOTMODE, mask)) {
		conf->dot11MeshHWMPRootMode = nconf->dot11MeshHWMPRootMode;
		ieee80211_mesh_root_setup(ifmsh);
	}
	return 0;
}

#endif

static int ieee80211_change_bss(struct wiphy *wiphy,
				struct net_device *dev,
				struct bss_parameters *params)
{
	struct ieee80211_sub_if_data *sdata;
	u32 changed = 0;

	sdata = IEEE80211_DEV_TO_SUB_IF(dev);

	if (params->use_cts_prot >= 0) {
		sdata->vif.bss_conf.use_cts_prot = params->use_cts_prot;
		changed |= BSS_CHANGED_ERP_CTS_PROT;
	}
	if (params->use_short_preamble >= 0) {
		sdata->vif.bss_conf.use_short_preamble =
			params->use_short_preamble;
		changed |= BSS_CHANGED_ERP_PREAMBLE;
	}

	if (!sdata->vif.bss_conf.use_short_slot &&
	    sdata->local->hw.conf.channel->band == IEEE80211_BAND_5GHZ) {
		sdata->vif.bss_conf.use_short_slot = true;
		changed |= BSS_CHANGED_ERP_SLOT;
	}

	if (params->use_short_slot_time >= 0) {
		sdata->vif.bss_conf.use_short_slot =
			params->use_short_slot_time;
		changed |= BSS_CHANGED_ERP_SLOT;
	}

	if (params->basic_rates) {
		int i, j;
		u32 rates = 0;
		struct ieee80211_local *local = wiphy_priv(wiphy);
		struct ieee80211_supported_band *sband =
			wiphy->bands[local->oper_channel->band];

		for (i = 0; i < params->basic_rates_len; i++) {
			int rate = (params->basic_rates[i] & 0x7f) * 5;
			for (j = 0; j < sband->n_bitrates; j++) {
				if (sband->bitrates[j].bitrate == rate)
					rates |= BIT(j);
			}
		}
		sdata->vif.bss_conf.basic_rates = rates;
		changed |= BSS_CHANGED_BASIC_RATES;
	}

	if (params->ap_isolate >= 0) {
		if (params->ap_isolate)
			sdata->flags |= IEEE80211_SDATA_DONT_BRIDGE_PACKETS;
		else
			sdata->flags &= ~IEEE80211_SDATA_DONT_BRIDGE_PACKETS;
	}

	ieee80211_bss_info_change_notify(sdata, changed);

	return 0;
}

static int ieee80211_set_txq_params(struct wiphy *wiphy,
				    struct ieee80211_txq_params *params)
{
	struct ieee80211_local *local = wiphy_priv(wiphy);
	struct ieee80211_tx_queue_params p;

	if (!local->ops->conf_tx)
		return -EOPNOTSUPP;

	memset(&p, 0, sizeof(p));
	p.aifs = params->aifs;
	p.cw_max = params->cwmax;
	p.cw_min = params->cwmin;
	p.txop = params->txop;

	/*
	 * Setting tx queue params disables u-apsd because it's only
	 * called in master mode.
	 */
	p.uapsd = false;

	if (drv_conf_tx(local, params->queue, &p)) {
		printk(KERN_DEBUG "%s: failed to set TX queue "
		       "parameters for queue %d\n",
		       wiphy_name(local->hw.wiphy), params->queue);
		return -EINVAL;
	}

	/* enable WMM or activate new settings */
	local->hw.conf.flags |= IEEE80211_CONF_QOS;
	drv_config(local, IEEE80211_CONF_CHANGE_QOS);

	return 0;
}

static int ieee80211_set_channel(struct wiphy *wiphy,
				 struct net_device *netdev,
				 struct ieee80211_channel *chan,
				 enum nl80211_channel_type channel_type)
{
	struct ieee80211_local *local = wiphy_priv(wiphy);
	struct ieee80211_sub_if_data *sdata = NULL;

	if (netdev)
		sdata = IEEE80211_DEV_TO_SUB_IF(netdev);

	switch (ieee80211_get_channel_mode(local, NULL)) {
	case CHAN_MODE_HOPPING:
		return -EBUSY;
	case CHAN_MODE_FIXED:
		if (local->oper_channel != chan)
			return -EBUSY;
		if (!sdata && local->_oper_channel_type == channel_type)
			return 0;
		break;
	case CHAN_MODE_UNDEFINED:
		break;
	}

	local->oper_channel = chan;

	if (!ieee80211_set_channel_type(local, sdata, channel_type))
		return -EBUSY;

	ieee80211_hw_config(local, IEEE80211_CONF_CHANGE_CHANNEL);
	if (sdata && sdata->vif.type != NL80211_IFTYPE_MONITOR)
		ieee80211_bss_info_change_notify(sdata, BSS_CHANGED_HT);

	return 0;
}

#ifdef CONFIG_PM
static int ieee80211_suspend(struct wiphy *wiphy)
{
	return __ieee80211_suspend(wiphy_priv(wiphy));
}

static int ieee80211_resume(struct wiphy *wiphy)
{
	return __ieee80211_resume(wiphy_priv(wiphy));
}
#else
#define ieee80211_suspend NULL
#define ieee80211_resume NULL
#endif

static int ieee80211_scan(struct wiphy *wiphy,
			  struct net_device *dev,
			  struct cfg80211_scan_request *req)
{
	struct ieee80211_sub_if_data *sdata;

	sdata = IEEE80211_DEV_TO_SUB_IF(dev);

	if (sdata->vif.type != NL80211_IFTYPE_STATION &&
	    sdata->vif.type != NL80211_IFTYPE_ADHOC &&
	    sdata->vif.type != NL80211_IFTYPE_MESH_POINT &&
	    (sdata->vif.type != NL80211_IFTYPE_AP || sdata->u.ap.beacon))
		return -EOPNOTSUPP;

	return ieee80211_request_scan(sdata, req);
}

static int ieee80211_auth(struct wiphy *wiphy, struct net_device *dev,
			  struct cfg80211_auth_request *req)
{
	return ieee80211_mgd_auth(IEEE80211_DEV_TO_SUB_IF(dev), req);
}

static int ieee80211_assoc(struct wiphy *wiphy, struct net_device *dev,
			   struct cfg80211_assoc_request *req)
{
	struct ieee80211_local *local = wiphy_priv(wiphy);
	struct ieee80211_sub_if_data *sdata = IEEE80211_DEV_TO_SUB_IF(dev);

	switch (ieee80211_get_channel_mode(local, sdata)) {
	case CHAN_MODE_HOPPING:
		return -EBUSY;
	case CHAN_MODE_FIXED:
		if (local->oper_channel == req->bss->channel)
			break;
		return -EBUSY;
	case CHAN_MODE_UNDEFINED:
		break;
	}

	return ieee80211_mgd_assoc(IEEE80211_DEV_TO_SUB_IF(dev), req);
}

static int ieee80211_deauth(struct wiphy *wiphy, struct net_device *dev,
			    struct cfg80211_deauth_request *req,
			    void *cookie)
{
	return ieee80211_mgd_deauth(IEEE80211_DEV_TO_SUB_IF(dev),
				    req, cookie);
}

static int ieee80211_disassoc(struct wiphy *wiphy, struct net_device *dev,
			      struct cfg80211_disassoc_request *req,
			      void *cookie)
{
	return ieee80211_mgd_disassoc(IEEE80211_DEV_TO_SUB_IF(dev),
				      req, cookie);
}

static int ieee80211_join_ibss(struct wiphy *wiphy, struct net_device *dev,
			       struct cfg80211_ibss_params *params)
{
	struct ieee80211_local *local = wiphy_priv(wiphy);
	struct ieee80211_sub_if_data *sdata = IEEE80211_DEV_TO_SUB_IF(dev);

	switch (ieee80211_get_channel_mode(local, sdata)) {
	case CHAN_MODE_HOPPING:
		return -EBUSY;
	case CHAN_MODE_FIXED:
		if (!params->channel_fixed)
			return -EBUSY;
		if (local->oper_channel == params->channel)
			break;
		return -EBUSY;
	case CHAN_MODE_UNDEFINED:
		break;
	}

	return ieee80211_ibss_join(sdata, params);
}

static int ieee80211_leave_ibss(struct wiphy *wiphy, struct net_device *dev)
{
	struct ieee80211_sub_if_data *sdata = IEEE80211_DEV_TO_SUB_IF(dev);

	return ieee80211_ibss_leave(sdata);
}

static int ieee80211_set_wiphy_params(struct wiphy *wiphy, u32 changed)
{
	struct ieee80211_local *local = wiphy_priv(wiphy);
	int err;

	if (changed & WIPHY_PARAM_COVERAGE_CLASS) {
		err = drv_set_coverage_class(local, wiphy->coverage_class);

		if (err)
			return err;
	}

	if (changed & WIPHY_PARAM_RTS_THRESHOLD) {
		err = drv_set_rts_threshold(local, wiphy->rts_threshold);

		if (err)
			return err;
	}

	if (changed & WIPHY_PARAM_RETRY_SHORT)
		local->hw.conf.short_frame_max_tx_count = wiphy->retry_short;
	if (changed & WIPHY_PARAM_RETRY_LONG)
		local->hw.conf.long_frame_max_tx_count = wiphy->retry_long;
	if (changed &
	    (WIPHY_PARAM_RETRY_SHORT | WIPHY_PARAM_RETRY_LONG))
		ieee80211_hw_config(local, IEEE80211_CONF_CHANGE_RETRY_LIMITS);

	return 0;
}

static int ieee80211_set_tx_power(struct wiphy *wiphy,
				  enum tx_power_setting type, int dbm)
{
	struct ieee80211_local *local = wiphy_priv(wiphy);
	struct ieee80211_channel *chan = local->hw.conf.channel;
	u32 changes = 0;

	switch (type) {
	case TX_POWER_AUTOMATIC:
		local->user_power_level = -1;
		break;
	case TX_POWER_LIMITED:
		if (dbm < 0)
			return -EINVAL;
		local->user_power_level = dbm;
		break;
	case TX_POWER_FIXED:
		if (dbm < 0)
			return -EINVAL;
		/* TODO: move to cfg80211 when it knows the channel */
		if (dbm > chan->max_power)
			return -EINVAL;
		local->user_power_level = dbm;
		break;
	}

	ieee80211_hw_config(local, changes);

	return 0;
}

static int ieee80211_get_tx_power(struct wiphy *wiphy, int *dbm)
{
	struct ieee80211_local *local = wiphy_priv(wiphy);

	*dbm = local->hw.conf.power_level;

	return 0;
}

static int ieee80211_set_wds_peer(struct wiphy *wiphy, struct net_device *dev,
				  u8 *addr)
{
	struct ieee80211_sub_if_data *sdata = IEEE80211_DEV_TO_SUB_IF(dev);

	memcpy(&sdata->u.wds.remote_addr, addr, ETH_ALEN);

	return 0;
}

static void ieee80211_rfkill_poll(struct wiphy *wiphy)
{
	struct ieee80211_local *local = wiphy_priv(wiphy);

	drv_rfkill_poll(local);
}

#ifdef CONFIG_NL80211_TESTMODE
static int ieee80211_testmode_cmd(struct wiphy *wiphy, void *data, int len)
{
	struct ieee80211_local *local = wiphy_priv(wiphy);

	if (!local->ops->testmode_cmd)
		return -EOPNOTSUPP;

	return local->ops->testmode_cmd(&local->hw, data, len);
}
#endif

int __ieee80211_request_smps(struct ieee80211_sub_if_data *sdata,
			     enum ieee80211_smps_mode smps_mode)
{
	const u8 *ap;
	enum ieee80211_smps_mode old_req;
	int err;

	old_req = sdata->u.mgd.req_smps;
	sdata->u.mgd.req_smps = smps_mode;

	if (old_req == smps_mode &&
	    smps_mode != IEEE80211_SMPS_AUTOMATIC)
		return 0;

	/*
	 * If not associated, or current association is not an HT
	 * association, there's no need to send an action frame.
	 */
	if (!sdata->u.mgd.associated ||
	    sdata->vif.bss_conf.channel_type == NL80211_CHAN_NO_HT) {
		mutex_lock(&sdata->local->iflist_mtx);
		ieee80211_recalc_smps(sdata->local, sdata);
		mutex_unlock(&sdata->local->iflist_mtx);
		return 0;
	}

	ap = sdata->u.mgd.associated->bssid;

	if (smps_mode == IEEE80211_SMPS_AUTOMATIC) {
		if (sdata->u.mgd.powersave)
			smps_mode = IEEE80211_SMPS_DYNAMIC;
		else
			smps_mode = IEEE80211_SMPS_OFF;
	}

	/* send SM PS frame to AP */
	err = ieee80211_send_smps_action(sdata, smps_mode,
					 ap, ap);
	if (err)
		sdata->u.mgd.req_smps = old_req;

	return err;
}

static int ieee80211_set_power_mgmt(struct wiphy *wiphy, struct net_device *dev,
				    bool enabled, int timeout)
{
	struct ieee80211_sub_if_data *sdata = IEEE80211_DEV_TO_SUB_IF(dev);
	struct ieee80211_local *local = wdev_priv(dev->ieee80211_ptr);

	if (sdata->vif.type != NL80211_IFTYPE_STATION)
		return -EOPNOTSUPP;

	if (!(local->hw.flags & IEEE80211_HW_SUPPORTS_PS))
		return -EOPNOTSUPP;

	if (enabled == sdata->u.mgd.powersave &&
	    timeout == local->dynamic_ps_forced_timeout)
		return 0;

	sdata->u.mgd.powersave = enabled;
	local->dynamic_ps_forced_timeout = timeout;

	/* no change, but if automatic follow powersave */
	mutex_lock(&sdata->u.mgd.mtx);
	__ieee80211_request_smps(sdata, sdata->u.mgd.req_smps);
	mutex_unlock(&sdata->u.mgd.mtx);

	if (local->hw.flags & IEEE80211_HW_SUPPORTS_DYNAMIC_PS)
		ieee80211_hw_config(local, IEEE80211_CONF_CHANGE_PS);

	ieee80211_recalc_ps(local, -1);

	return 0;
}

static int ieee80211_set_cqm_rssi_config(struct wiphy *wiphy,
					 struct net_device *dev,
					 s32 rssi_thold, u32 rssi_hyst)
{
	struct ieee80211_sub_if_data *sdata = IEEE80211_DEV_TO_SUB_IF(dev);
	struct ieee80211_local *local = wdev_priv(dev->ieee80211_ptr);
	struct ieee80211_vif *vif = &sdata->vif;
	struct ieee80211_bss_conf *bss_conf = &vif->bss_conf;

	if (rssi_thold == bss_conf->cqm_rssi_thold &&
	    rssi_hyst == bss_conf->cqm_rssi_hyst)
		return 0;

	bss_conf->cqm_rssi_thold = rssi_thold;
	bss_conf->cqm_rssi_hyst = rssi_hyst;

	if (!(local->hw.flags & IEEE80211_HW_SUPPORTS_CQM_RSSI)) {
		if (sdata->vif.type != NL80211_IFTYPE_STATION)
			return -EOPNOTSUPP;
		return 0;
	}

	/* tell the driver upon association, unless already associated */
	if (sdata->u.mgd.associated)
		ieee80211_bss_info_change_notify(sdata, BSS_CHANGED_CQM);

	return 0;
}

static int ieee80211_set_bitrate_mask(struct wiphy *wiphy,
				      struct net_device *dev,
				      const u8 *addr,
				      const struct cfg80211_bitrate_mask *mask)
{
	struct ieee80211_sub_if_data *sdata = IEEE80211_DEV_TO_SUB_IF(dev);
	struct ieee80211_local *local = wdev_priv(dev->ieee80211_ptr);
	int i;

	/*
	 * This _could_ be supported by providing a hook for
	 * drivers for this function, but at this point it
	 * doesn't seem worth bothering.
	 */
	if (local->hw.flags & IEEE80211_HW_HAS_RATE_CONTROL)
		return -EOPNOTSUPP;


	for (i = 0; i < IEEE80211_NUM_BANDS; i++)
		sdata->rc_rateidx_mask[i] = mask->control[i].legacy;

	return 0;
}

static int ieee80211_remain_on_channel(struct wiphy *wiphy,
				       struct net_device *dev,
				       struct ieee80211_channel *chan,
				       enum nl80211_channel_type channel_type,
				       unsigned int duration,
				       u64 *cookie)
{
	struct ieee80211_sub_if_data *sdata = IEEE80211_DEV_TO_SUB_IF(dev);

	return ieee80211_wk_remain_on_channel(sdata, chan, channel_type,
					      duration, cookie);
}

static int ieee80211_cancel_remain_on_channel(struct wiphy *wiphy,
					      struct net_device *dev,
					      u64 cookie)
{
	struct ieee80211_sub_if_data *sdata = IEEE80211_DEV_TO_SUB_IF(dev);

	return ieee80211_wk_cancel_remain_on_channel(sdata, cookie);
}

static int ieee80211_action(struct wiphy *wiphy, struct net_device *dev,
			    struct ieee80211_channel *chan,
			    enum nl80211_channel_type channel_type,
			    bool channel_type_valid,
			    const u8 *buf, size_t len, u64 *cookie)
{
<<<<<<< HEAD
	return ieee80211_mgd_action(IEEE80211_DEV_TO_SUB_IF(dev), chan,
				    channel_type, channel_type_valid,
				    buf, len, cookie);
=======
	struct ieee80211_sub_if_data *sdata = IEEE80211_DEV_TO_SUB_IF(dev);
	struct ieee80211_local *local = sdata->local;
	struct sk_buff *skb;
	struct sta_info *sta;
	const struct ieee80211_mgmt *mgmt = (void *)buf;
	u32 flags = IEEE80211_TX_INTFL_NL80211_FRAME_TX |
		    IEEE80211_TX_CTL_REQ_TX_STATUS;

	/* Check that we are on the requested channel for transmission */
	if (chan != local->tmp_channel &&
	    chan != local->oper_channel)
		return -EBUSY;
	if (channel_type_valid &&
	    (channel_type != local->tmp_channel_type &&
	     channel_type != local->_oper_channel_type))
		return -EBUSY;

	switch (sdata->vif.type) {
	case NL80211_IFTYPE_ADHOC:
		if (mgmt->u.action.category == WLAN_CATEGORY_PUBLIC)
			break;
		rcu_read_lock();
		sta = sta_info_get(sdata, mgmt->da);
		rcu_read_unlock();
		if (!sta)
			return -ENOLINK;
		break;
	case NL80211_IFTYPE_STATION:
		if (!(sdata->u.mgd.flags & IEEE80211_STA_MFP_ENABLED))
			flags |= IEEE80211_TX_INTFL_DONT_ENCRYPT;
		break;
	default:
		return -EOPNOTSUPP;
	}

	skb = dev_alloc_skb(local->hw.extra_tx_headroom + len);
	if (!skb)
		return -ENOMEM;
	skb_reserve(skb, local->hw.extra_tx_headroom);

	memcpy(skb_put(skb, len), buf, len);

	IEEE80211_SKB_CB(skb)->flags = flags;

	skb->dev = sdata->dev;
	ieee80211_tx_skb(sdata, skb);

	*cookie = (unsigned long) skb;
	return 0;
>>>>>>> abf52f86
}

struct cfg80211_ops mac80211_config_ops = {
	.add_virtual_intf = ieee80211_add_iface,
	.del_virtual_intf = ieee80211_del_iface,
	.change_virtual_intf = ieee80211_change_iface,
	.add_key = ieee80211_add_key,
	.del_key = ieee80211_del_key,
	.get_key = ieee80211_get_key,
	.set_default_key = ieee80211_config_default_key,
	.set_default_mgmt_key = ieee80211_config_default_mgmt_key,
	.add_beacon = ieee80211_add_beacon,
	.set_beacon = ieee80211_set_beacon,
	.del_beacon = ieee80211_del_beacon,
	.add_station = ieee80211_add_station,
	.del_station = ieee80211_del_station,
	.change_station = ieee80211_change_station,
	.get_station = ieee80211_get_station,
	.dump_station = ieee80211_dump_station,
	.dump_survey = ieee80211_dump_survey,
#ifdef CONFIG_MAC80211_MESH
	.add_mpath = ieee80211_add_mpath,
	.del_mpath = ieee80211_del_mpath,
	.change_mpath = ieee80211_change_mpath,
	.get_mpath = ieee80211_get_mpath,
	.dump_mpath = ieee80211_dump_mpath,
	.set_mesh_params = ieee80211_set_mesh_params,
	.get_mesh_params = ieee80211_get_mesh_params,
#endif
	.change_bss = ieee80211_change_bss,
	.set_txq_params = ieee80211_set_txq_params,
	.set_channel = ieee80211_set_channel,
	.suspend = ieee80211_suspend,
	.resume = ieee80211_resume,
	.scan = ieee80211_scan,
	.auth = ieee80211_auth,
	.assoc = ieee80211_assoc,
	.deauth = ieee80211_deauth,
	.disassoc = ieee80211_disassoc,
	.join_ibss = ieee80211_join_ibss,
	.leave_ibss = ieee80211_leave_ibss,
	.set_wiphy_params = ieee80211_set_wiphy_params,
	.set_tx_power = ieee80211_set_tx_power,
	.get_tx_power = ieee80211_get_tx_power,
	.set_wds_peer = ieee80211_set_wds_peer,
	.rfkill_poll = ieee80211_rfkill_poll,
	CFG80211_TESTMODE_CMD(ieee80211_testmode_cmd)
	.set_power_mgmt = ieee80211_set_power_mgmt,
	.set_bitrate_mask = ieee80211_set_bitrate_mask,
	.remain_on_channel = ieee80211_remain_on_channel,
	.cancel_remain_on_channel = ieee80211_cancel_remain_on_channel,
	.action = ieee80211_action,
	.set_cqm_rssi_config = ieee80211_set_cqm_rssi_config,
};<|MERGE_RESOLUTION|>--- conflicted
+++ resolved
@@ -1554,11 +1554,6 @@
 			    bool channel_type_valid,
 			    const u8 *buf, size_t len, u64 *cookie)
 {
-<<<<<<< HEAD
-	return ieee80211_mgd_action(IEEE80211_DEV_TO_SUB_IF(dev), chan,
-				    channel_type, channel_type_valid,
-				    buf, len, cookie);
-=======
 	struct ieee80211_sub_if_data *sdata = IEEE80211_DEV_TO_SUB_IF(dev);
 	struct ieee80211_local *local = sdata->local;
 	struct sk_buff *skb;
@@ -1608,7 +1603,6 @@
 
 	*cookie = (unsigned long) skb;
 	return 0;
->>>>>>> abf52f86
 }
 
 struct cfg80211_ops mac80211_config_ops = {
